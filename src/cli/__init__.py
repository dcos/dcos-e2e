--- conflicted
+++ resolved
@@ -227,11 +227,7 @@
     ctx: click.core.Context,
     param: Union[click.core.Option, click.core.Parameter],
     value: Optional[Union[int, bool, str]],
-<<<<<<< HEAD
-) -> Path:
-=======
 ) -> Optional[Path]:
->>>>>>> 50dbbd3b
     """
     Validate that a path is a directory.
     """
@@ -462,12 +458,8 @@
     public_agents: int,
     license_key_path: Optional[str],
     security_mode: Optional[str],
-<<<<<<< HEAD
-    genconf_path: Optional[str],
     copy_to_master: List[Tuple[Path, Path]],
-=======
     genconf_path: Optional[Path],
->>>>>>> 50dbbd3b
 ) -> None:
     """
     Create a DC/OS cluster.
