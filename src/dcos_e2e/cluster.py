"""
DC/OS Cluster management tools. Independent of back ends.
"""

import subprocess
from contextlib import ContextDecorator
from pathlib import Path
<<<<<<< HEAD
from typing import Dict, List, Optional, Set, Tuple
=======
from typing import Any, Dict, List, Optional, Set, Tuple
>>>>>>> ea62e57e

from ._common import Node
from ._dcos_docker import DCOS_Docker


class Cluster(ContextDecorator):
    """
    A record of a DC/OS Cluster.

    This is intended to be used as context manager.
    """

    def __init__(
        self,
        extra_config: Optional[Dict[str, Any]]=None,
        masters: int=1,
<<<<<<< HEAD
        agents: int=0,
        public_agents: int=0,
        custom_ca_key: Optional[Path]=None,
        genconf_extra_dir: Optional[Path]=None,
=======
        agents: int=1,
        public_agents: int=1,
>>>>>>> ea62e57e
    ) -> None:
        """
        Args:
            extra_config: This dictionary can contain extra installation
                configuration variables to add to base configurations.
            masters: The number of master nodes to create.
<<<<<<< HEAD
            agents: The number of master nodes to create.
            public_agents: The number of master nodes to create.
            custom_ca_key: A CA key to use as the cluster's root CA key.
            genconf_extra_dir: A directory with contents to put in the
                `genconf` directory in the installer container.
=======
            agents: The number of agent nodes to create.
            public_agents: The number of public agent nodes to create.
>>>>>>> ea62e57e
        """
        self._backend = DCOS_Docker(
            masters=masters,
            agents=agents,
            public_agents=public_agents,
            extra_config=dict(extra_config or {}),
            generate_config_path=Path('/tmp/dcos_generate_config.sh'),
            dcos_docker_path=Path('/tmp/dcos-docker'),
            custom_ca_key=custom_ca_key,
            genconf_extra_dir=genconf_extra_dir,
        )
        self._backend.postflight()

    def __enter__(self) -> 'Cluster':
        """
        Enter a context manager.
        The context manager receives this ``Cluster`` instance.
        """
        return self

    @property
    def masters(self) -> Set[Node]:
        """
        Return all DC/OS master ``Node``s.
        """
        return self._backend.masters

    @property
    def agents(self) -> Set[Node]:
        """
        Return all DC/OS agent ``Node``s.
        """
        return self._backend.agents

    @property
    def public_agents(self) -> Set[Node]:
        """
        Return all DC/OS public_agent ``Node``s.
        """
        return self._backend.public_agents

    def run_integration_tests(self, pytest_command: List[str]
                              ) -> subprocess.CompletedProcess:
<<<<<<< HEAD
        test_host = next(iter(self.masters))

        dcos_dns_address = 'http://{ip_address}'.format(
            ip_address=test_host._ip_address
        )
        master_hosts = ','.join([node._ip_address for node in self.masters])
        slave_hosts = ','.join([node._ip_address for node in self.agents])
        public_slave_hosts = ','.join(
            [node._ip_address for node in self.public_agents]
        )

        environment_variables = {
            'DCOS_DNS_ADDRESS': dcos_dns_address,
            'MASTER_HOSTS': master_hosts,
            'PUBLIC_MASTER_HOSTS': master_hosts,
            'SLAVE_HOSTS': slave_hosts,
            'PUBLIC_SLAVE_HOSTS': public_slave_hosts,
            'DCOS_PROVIDER': 'onprem',
            'DNS_SEARCH': 'false',
            'DCOS_LOGIN_PW': 'admin',
            'PYTHONUNBUFFERED': 'true',
            'PYTHONDONTWRITEBYTECODE': 'true',
            'DCOS_LOGIN_UNAME': 'admin',
            'TEST_DCOS_RESILIENCY': 'false',
        }

        variable_settings = [
            '{key}={value}'.format(key=key, value=value)
            for key, value in environment_variables.items()
        ]

        # TODO use /util run_integration_test helper
        pytest_command = variable_settings + pytest_command

        test_dir = '/opt/mesosphere/active/dcos-integration-test/'
        change_to_test_dir = ['cd', test_dir]
        source_environment = ['source', '/opt/mesosphere/environment.export']
        and_cmd = ['&&']

        args = (
            change_to_test_dir + and_cmd + source_environment + and_cmd +
            pytest_command
        )

        try:
            return test_host.run_as_root(args=args)
        except subprocess.CalledProcessError as exc:
            print(repr(exc.stdout))
            print(repr(exc.stderr))
            raise
=======
        """
        Run integration tests on a random master node.

        Args:
            pytest_command: The ``pytest`` command to run on the node.

        Returns:
            The result of the ``pytest`` command.

        Raises:
            ``subprocess.CalledProcessError`` if the ``pytest`` command fails.
        """
        agent_hosts = [str(node.ip_address) for node in self.agents]
        public_agent_hosts = [
            str(node.ip_address) for node in self.public_agents
        ]

        environment_variables = {
            # Used by `run_integration_tests.sh`.
            'DCOS_PYTEST_CMD': ' '.join(pytest_command),
            'DCOS_NUM_MASTERS': len(self.masters),
            'DCOS_NUM_AGENTS': len(self.public_agents) + len(self.agents),
            # `run_integration_tests.sh` does not provide all necessary
            # environment variables.
            # See https://jira.mesosphere.com/browse/DCOS-15759.
            'DCOS_LOGIN_UNAME': 'admin',
            'DCOS_LOGIN_PW': 'admin',
            'TEST_DCOS_RESILIENCY': 'admin',
            'SLAVE_HOSTS': ','.join(agent_hosts),
            'PUBLIC_SLAVE_HOSTS': ','.join(public_agent_hosts),
        }

        set_env_variables = [
            "{key}='{value}'".format(key=key, value=value)
            for key, value in environment_variables.items()
        ]

        test_dir = '/opt/mesosphere/active/dcos-integration-test/util'
        change_to_test_dir = ['cd', test_dir]

        and_cmd = ['&&']

        # We exit at the first failure in the script, else the return code
        # would be the return code of the commands after the `pytest` run.
        run_test_script = ['/bin/bash', '-e', './run_integration_test.sh']

        args = (
            change_to_test_dir + and_cmd + set_env_variables + run_test_script
        )

        # Tests are run on a random master node.
        test_host = next(iter(self.masters))

        return test_host.run_as_root(args=args)
>>>>>>> ea62e57e

    def __exit__(self, *exc: Tuple[None, None, None]) -> bool:
        """
        On exiting, destroy all nodes in the cluster.
        """
        self._backend.destroy()
        return False<|MERGE_RESOLUTION|>--- conflicted
+++ resolved
@@ -5,11 +5,7 @@
 import subprocess
 from contextlib import ContextDecorator
 from pathlib import Path
-<<<<<<< HEAD
-from typing import Dict, List, Optional, Set, Tuple
-=======
 from typing import Any, Dict, List, Optional, Set, Tuple
->>>>>>> ea62e57e
 
 from ._common import Node
 from ._dcos_docker import DCOS_Docker
@@ -26,31 +22,21 @@
         self,
         extra_config: Optional[Dict[str, Any]]=None,
         masters: int=1,
-<<<<<<< HEAD
-        agents: int=0,
-        public_agents: int=0,
+        agents: int=1,
+        public_agents: int=1,
         custom_ca_key: Optional[Path]=None,
         genconf_extra_dir: Optional[Path]=None,
-=======
-        agents: int=1,
-        public_agents: int=1,
->>>>>>> ea62e57e
     ) -> None:
         """
         Args:
             extra_config: This dictionary can contain extra installation
                 configuration variables to add to base configurations.
             masters: The number of master nodes to create.
-<<<<<<< HEAD
-            agents: The number of master nodes to create.
-            public_agents: The number of master nodes to create.
+            agents: The number of agent nodes to create.
+            public_agents: The number of public agent nodes to create.
             custom_ca_key: A CA key to use as the cluster's root CA key.
             genconf_extra_dir: A directory with contents to put in the
                 `genconf` directory in the installer container.
-=======
-            agents: The number of agent nodes to create.
-            public_agents: The number of public agent nodes to create.
->>>>>>> ea62e57e
         """
         self._backend = DCOS_Docker(
             masters=masters,
@@ -94,58 +80,6 @@
 
     def run_integration_tests(self, pytest_command: List[str]
                               ) -> subprocess.CompletedProcess:
-<<<<<<< HEAD
-        test_host = next(iter(self.masters))
-
-        dcos_dns_address = 'http://{ip_address}'.format(
-            ip_address=test_host._ip_address
-        )
-        master_hosts = ','.join([node._ip_address for node in self.masters])
-        slave_hosts = ','.join([node._ip_address for node in self.agents])
-        public_slave_hosts = ','.join(
-            [node._ip_address for node in self.public_agents]
-        )
-
-        environment_variables = {
-            'DCOS_DNS_ADDRESS': dcos_dns_address,
-            'MASTER_HOSTS': master_hosts,
-            'PUBLIC_MASTER_HOSTS': master_hosts,
-            'SLAVE_HOSTS': slave_hosts,
-            'PUBLIC_SLAVE_HOSTS': public_slave_hosts,
-            'DCOS_PROVIDER': 'onprem',
-            'DNS_SEARCH': 'false',
-            'DCOS_LOGIN_PW': 'admin',
-            'PYTHONUNBUFFERED': 'true',
-            'PYTHONDONTWRITEBYTECODE': 'true',
-            'DCOS_LOGIN_UNAME': 'admin',
-            'TEST_DCOS_RESILIENCY': 'false',
-        }
-
-        variable_settings = [
-            '{key}={value}'.format(key=key, value=value)
-            for key, value in environment_variables.items()
-        ]
-
-        # TODO use /util run_integration_test helper
-        pytest_command = variable_settings + pytest_command
-
-        test_dir = '/opt/mesosphere/active/dcos-integration-test/'
-        change_to_test_dir = ['cd', test_dir]
-        source_environment = ['source', '/opt/mesosphere/environment.export']
-        and_cmd = ['&&']
-
-        args = (
-            change_to_test_dir + and_cmd + source_environment + and_cmd +
-            pytest_command
-        )
-
-        try:
-            return test_host.run_as_root(args=args)
-        except subprocess.CalledProcessError as exc:
-            print(repr(exc.stdout))
-            print(repr(exc.stderr))
-            raise
-=======
         """
         Run integration tests on a random master node.
 
@@ -200,7 +134,6 @@
         test_host = next(iter(self.masters))
 
         return test_host.run_as_root(args=args)
->>>>>>> ea62e57e
 
     def __exit__(self, *exc: Tuple[None, None, None]) -> bool:
         """
