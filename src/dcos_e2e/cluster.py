--- conflicted
+++ resolved
@@ -96,19 +96,12 @@
         """
         diagnostics_args = [
             '/opt/mesosphere/bin/dcos-diagnostics',
-<<<<<<< HEAD
             'check',
             'node-poststart',
             '&&',
             '/opt/mesosphere/bin/dcos-diagnostics',
             'check',
             'cluster',
-=======
-            '--diag',
-            '||',
-            '/opt/mesosphere/bin/3dt',
-            '--diag',
->>>>>>> 26c8e927
         ]
 
         for node in self.masters:
