"""
Tools for managing DC/OS cluster nodes.
"""

import stat
import subprocess
from ipaddress import IPv4Address
from pathlib import Path
from shlex import quote
from typing import Any, Dict, List, Optional

import paramiko

from ._common import run_subprocess


class Node:
    """
    A record of a DC/OS cluster node.
    """

    def __init__(
        self,
        public_ip_address: IPv4Address,
        private_ip_address: IPv4Address,
        default_ssh_user: str,
        ssh_key_path: Path,
    ) -> None:
        """
        Args:
            public_ip_address: The public IP address of the node.
            private_ip_address: The IP address used by the DC/OS component
                running on this node.
            default_ssh_user: The default username to use for SSH connections.
            ssh_key_path: The path to an SSH key which can be used to SSH to
                the node as the `default_ssh_user` user.

        Attributes:
            ip_address: The IP address used by the DC/OS component
                running on this node.
        """
        self.public_ip_address = public_ip_address
        self.private_ip_address = private_ip_address
        self.default_ssh_user = default_ssh_user
        ssh_key_path.chmod(mode=stat.S_IRUSR)
        self._ssh_key_path = ssh_key_path

    def __str__(self) -> str:
        """
        Convert a `Node` object to string listing only its IP addresses.

        Returns the custom string representation of a `Node` object.
        """
        return 'Node(public_ip={public_ip}, private_ip={private_ip})'.format(
            public_ip=self.public_ip_address,
            private_ip=self.private_ip_address,
        )

    def _compose_ssh_command(
        self,
        args: List[str],
        user: str,
        env: Optional[Dict[str, Any]] = None,
        shell: bool = False,
        tty: bool = False,
    ) -> List[str]:
        """
        Return a command to run `args` on this node over SSH.

        Args:
            args: The command to run on this node.
            user: The user that the command will be run for over SSH.
            env: Environment variables to be set on the node before running
                the command. A mapping of environment variable names to
                values.
            shell: If False (the default), each argument is passed as a
                literal value to the command.  If True, the command line is
                interpreted as a shell command, with a special meaning applied
                to some characters (e.g. $, &&, >). This means the caller must
                quote arguments if they may contain these special characters,
                including whitespace.
            tty: If ``True``, allocate a pseudo-tty. This means that the users
                terminal is attached to the streams of the process.

        Returns:
            The full SSH command to be run.
        """
        env = dict(env or {})

        if shell:
            args = ['/bin/sh', '-c', ' '.join(args)]

        ssh_args = ['ssh']
        if tty:
            ssh_args.append('-t')

        ssh_args += [
            # Suppress warnings.
            # In particular, we don't care about remote host identification
            # changes.
            '-q',
            # This makes sure that only keys passed with the -i option are
            # used. Needed when there are already keys present in the SSH
            # key chain, which cause `Error: Too many Authentication
            # Failures`.
            '-o',
            'IdentitiesOnly=yes',
            # The node may be an unknown host.
            '-o',
            'StrictHostKeyChecking=no',
            # Use an SSH key which is authorized.
            '-i',
            str(self._ssh_key_path),
            # Run commands as the specified user.
            '-l',
            user,
            # Bypass password checking.
            '-o',
            'PreferredAuthentications=publickey',
            str(self.public_ip_address),
        ] + [
            '{key}={value}'.format(key=k, value=quote(str(v)))
            for k, v in env.items()
        ] + [quote(arg) for arg in args]

        return ssh_args

    def run(
        self,
        args: List[str],
        user: Optional[str] = None,
        log_output_live: bool = False,
        env: Optional[Dict[str, Any]] = None,
        shell: bool = False,
        tty: bool = False,
    ) -> subprocess.CompletedProcess:
        """
        Run a command on this node the given user.

        Args:
            args: The command to run on the node.
<<<<<<< HEAD
            user: The username to SSH as. If `None` then the `default_ssh_user`
                is used instead.
            log_output_live: If `True`, log output live. If `True`, stderr is
                merged into stdout in the return value.
=======
            user: The username to SSH as.
            log_output_live: If ``True``, log output live. If ``True``, stderr
                is merged into stdout in the return value.
>>>>>>> 95daa730
            env: Environment variables to be set on the node before running
                the command. A mapping of environment variable names to
                values.
            shell: If ``False`` (the default), each argument is passed as a
                literal value to the command.  If True, the command line is
                interpreted as a shell command, with a special meaning applied
                to some characters (e.g. $, &&, >). This means the caller must
                quote arguments if they may contain these special characters,
                including whitespace.
            tty: If ``True``, allocate a pseudo-tty. This means that the users
                terminal is attached to the streams of the process.
                This means that the values of stdout and stderr will not be in
                the returned ``subprocess.CompletedProcess``.

        Returns:
            The representation of the finished process.

        Raises:
            subprocess.CalledProcessError: The process exited with a non-zero
                code.
        """
        if user is None:
            user = self.default_ssh_user

        ssh_args = self._compose_ssh_command(
            args=args,
            user=user,
            env=env,
            shell=shell,
            tty=tty,
        )

        return run_subprocess(
            args=ssh_args,
            log_output_live=log_output_live,
            pipe_output=not tty,
        )

    def popen(
        self,
        args: List[str],
        user: Optional[str] = None,
        env: Optional[Dict[str, Any]] = None,
        shell: bool = False,
    ) -> subprocess.Popen:
        """
        Open a pipe to a command run on a node as the given user.

        Args:
            args: The command to run on the node.
            user: The user to open a pipe for a command for over SSH.
                If `None` the `default_ssh_user` is used instead.
            env: Environment variables to be set on the node before running
                the command. A mapping of environment variable names to
                values.
            shell: If False (the default), each argument is passed as a
                literal value to the command.  If True, the command line is
                interpreted as a shell command, with a special meaning applied
                to some characters (e.g. $, &&, >). This means the caller must
                quote arguments if they may contain these special characters,
                including whitespace.

        Returns:
            The pipe object attached to the specified process.
        """
        if user is None:
            user = self.default_ssh_user

        ssh_args = self._compose_ssh_command(
            args=args,
            user=user,
            env=env,
            shell=shell,
            tty=False,
        )
        return subprocess.Popen(
            args=ssh_args,
            stdout=subprocess.PIPE,
            stderr=subprocess.PIPE,
        )

    def send_file(
        self,
        local_path: Path,
        remote_path: Path,
        user: Optional[str] = None,
    ) -> None:
        """
        Copy a file to this node.

        Args:
            local_path: The path on the host of the file to send.
            remote_path: The path on the node to place the file.
            user: The name of the remote user to send the file via
                secure copy. If `None` the `default_ssh_user` is
                used instead.
        """
        if user is None:
            user = self.default_ssh_user

        ssh_client = paramiko.SSHClient()
        ssh_client.set_missing_host_key_policy(paramiko.AutoAddPolicy())
        ssh_client.connect(
            str(self.public_ip_address),
            username=user,
            key_filename=str(self._ssh_key_path),
        )

        self.run(
            args=['mkdir', '--parents',
                  str(remote_path.parent)],
            user=user,
        )

        with ssh_client.open_sftp() as sftp:
            sftp.put(
                localpath=str(local_path),
                remotepath=str(remote_path),
            )<|MERGE_RESOLUTION|>--- conflicted
+++ resolved
@@ -139,16 +139,10 @@
 
         Args:
             args: The command to run on the node.
-<<<<<<< HEAD
-            user: The username to SSH as. If `None` then the `default_ssh_user`
-                is used instead.
-            log_output_live: If `True`, log output live. If `True`, stderr is
-                merged into stdout in the return value.
-=======
-            user: The username to SSH as.
+            user: The username to SSH as. If ``None`` then the
+                ``default_ssh_user`` is used instead.
             log_output_live: If ``True``, log output live. If ``True``, stderr
                 is merged into stdout in the return value.
->>>>>>> 95daa730
             env: Environment variables to be set on the node before running
                 the command. A mapping of environment variable names to
                 values.
