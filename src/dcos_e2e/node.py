"""
Tools for managing DC/OS cluster nodes.
"""

import json
import logging
import subprocess
import tarfile
import uuid
from enum import Enum
from ipaddress import IPv4Address
from pathlib import Path
from tempfile import gettempdir
from typing import Any, Dict, Iterable, List, Optional, Tuple

import yaml

from ._node_transports import DockerExecTransport, NodeTransport, SSHTransport
from .exceptions import DCOSNotInstalledError

LOGGER = logging.getLogger(__name__)


class Role(Enum):
    """
    Roles of DC/OS nodes.
    """

    MASTER = 'master'
    AGENT = 'slave'
    PUBLIC_AGENT = 'slave_public'


class DCOSVariant(Enum):
    """
    Variant of DC/OS.
    """

    OSS = 1
    ENTERPRISE = 2


class DCOSBuildInfo:
    """
    Build information of DC/OS nodes.
    """

    def __init__(
        self,
        version: str,
        commit: str,
        variant: DCOSVariant,
    ) -> None:
        """
        DC/OS build info object.

        Args:
            version: A version of DC/OS.
            commit: A commit hash of DC/OS.
            variant: A DC/OS variant.

        Attributes:
            version: A version of DC/OS.
            commit: A commit hash of DC/OS.
            variant: A DC/OS variant.
        """
        self.version = version
        self.commit = commit
        self.variant = variant


class Transport(Enum):
    """
    Transports for communicating with nodes.
    """

    SSH = 1
    DOCKER_EXEC = 2


class Output(Enum):
    """
    Output capture options for running commands.

    When using :py:class:`~dcos_e2e.node.Output.LOG_AND_CAPTURE`,
    stdout and stderr are merged into stdout.

    Attributes:
        LOG_AND_CAPTURE: Log output at the debug level. If the code returns a
            ``subprocess.CompletedProcess``, the stdout and stderr will be
            contained in the return value. However, they will be merged into
            stdout.
        CAPTURE: Capture stdout and stderr. If the code returns a
            ``subprocess.CompletedProcess``, the stdout and stderr will be
            contained in the return value.
        NO_CAPTURE: Do not capture stdout or stderr.
    """

    LOG_AND_CAPTURE = 1
    CAPTURE = 2
    NO_CAPTURE = 3


class Node:
    """
    A record of a DC/OS cluster node.
    """

    def __init__(
        self,
        public_ip_address: IPv4Address,
        private_ip_address: IPv4Address,
        default_user: str,
        ssh_key_path: Path,
        default_transport: Transport = Transport.SSH,
    ) -> None:
        """
        Args:
            public_ip_address: The public IP address of the node.
            private_ip_address: The IP address used by the DC/OS component
                running on this node.
            default_user: The default username to use for connections.
            ssh_key_path: The path to an SSH key which can be used to SSH to
                the node as the ``default_user`` user. The file must only have
                permissions to be read by (and optionally written to) the
                owner.
            default_transport: The transport to use for communicating with
                nodes.

        Attributes:
            public_ip_address: The public IP address of the node.
            private_ip_address: The IP address used by the DC/OS component
                running on this node.
            default_user: The default username to use for connections.
            default_transport: The transport used to communicate with the node.
        """
        self.public_ip_address = public_ip_address
        self.private_ip_address = private_ip_address
        self.default_user = default_user
        self._ssh_key_path = ssh_key_path
        self.default_transport = default_transport

    def __eq__(self, other: Any) -> bool:
        """
        Compare a ``Node`` object against another one based on its attributes,
        namely the ``public_ip_address`` and ``private_ip_address``.
        """
        return bool(hash(self) == hash(other))

    def __hash__(self) -> int:
        """
        Return a hash which is unique for this node.
        """
        return hash((self.public_ip_address, self.private_ip_address))

    def __str__(self) -> str:
        """
        Convert a `Node` object to string listing only its IP addresses.

        Returns the custom string representation of a `Node` object.
        """
        return 'Node(public_ip={public_ip}, private_ip={private_ip})'.format(
            public_ip=self.public_ip_address,
            private_ip=self.private_ip_address,
        )

    def _get_node_transport(self, transport: Transport) -> NodeTransport:
        """
        Return an instance of a node transport class which correlates to the
        given transport.
        """
        transport_dict = {
            Transport.SSH: SSHTransport,
            Transport.DOCKER_EXEC: DockerExecTransport,
        }

        transport_cls = transport_dict[transport]
        # See https://github.com/python/mypy/issues/5135.
        return transport_cls()  # type: ignore

    def _install_dcos_from_node_path(
        self,
        remote_dcos_installer: Path,
        dcos_config: Dict[str, Any],
        ip_detect_path: Path,
        role: Role,
        files_to_copy_to_genconf_dir: Iterable[Tuple[Path, Path]],
        user: Optional[str],
        output: Output,
        transport: Optional[Transport],
    ) -> None:
        """
        Install DC/OS in a platform-independent way by using
        the advanced installation method as described at
        https://docs.mesosphere.com/1.11/installing/oss/custom/advanced/.

        The documentation describes using a "bootstrap" node, so that only
        one node downloads and extracts the installer.
        This method is less efficient on a multi-node cluster,
        as it does not use a bootstrap node.
        Instead, the installer is extracted on this node, and then DC/OS is
        installed.

        Args:
            remote_dcos_installer: The path on the node to an installer to
                be installed on the node.
            dcos_config: The contents of the DC/OS ``config.yaml``.
            ip_detect_path: The path to the ``ip-detect`` script to use for
                installing DC/OS.
            role: The desired DC/OS role for the installation.
            user: The username to communicate as. If ``None`` then the
                ``default_user`` is used instead.
            output: What happens with stdout and stderr.
            transport: The transport to use for communicating with nodes. If
                ``None``, the ``Node``'s ``default_transport`` is used.
            files_to_copy_to_genconf_dir: Pairs of host paths to paths on
                the installer node. These are files to copy from the host to
                the installer node before installing DC/OS.
        """
        tempdir = Path(gettempdir())

        remote_genconf_dir = 'genconf'
        remote_genconf_path = remote_dcos_installer.parent / remote_genconf_dir

        self.send_file(
            local_path=ip_detect_path,
            remote_path=remote_genconf_path / 'ip-detect',
            transport=transport,
            user=user,
            sudo=True,
        )

        serve_dir_path = remote_genconf_path / 'serve'
        dcos_config = {
            **dcos_config,
            **{
                'bootstrap_url':
                'file://{serve_dir_path}'.format(
                    serve_dir_path=serve_dir_path,
                ),
            },
        }
        config_yaml = yaml.dump(data=dcos_config)
        config_file_path = tempdir / 'config.yaml'
        Path(config_file_path).write_text(data=config_yaml)

        self.send_file(
            local_path=config_file_path,
            remote_path=remote_genconf_path / 'config.yaml',
            transport=transport,
            user=user,
            sudo=True,
        )

        for host_path, installer_path in files_to_copy_to_genconf_dir:
            relative_installer_path = installer_path.relative_to('/genconf')
            destination_path = remote_genconf_path / relative_installer_path
            self.send_file(
                local_path=host_path,
                remote_path=destination_path,
                transport=transport,
                user=user,
                sudo=True,
            )

        genconf_args = [
            'cd',
            str(remote_dcos_installer.parent),
            '&&',
            'bash',
            str(remote_dcos_installer),
            '-v',
            '--genconf',
        ]

        self.run(
            args=genconf_args,
            output=output,
            shell=True,
            transport=transport,
            user=user,
            sudo=True,
        )

        self.run(
            args=['rm', str(remote_dcos_installer)],
            output=output,
            transport=transport,
            user=user,
            sudo=True,
        )

        setup_args = [
            'cd',
            str(remote_dcos_installer.parent),
            '&&',
            'bash',
            'genconf/serve/dcos_install.sh',
            '--no-block-dcos-setup',
            role.value,
        ]

        self.run(
            args=setup_args,
            shell=True,
            output=output,
            transport=transport,
            user=user,
            sudo=True,
        )

    def install_dcos_from_path(
        self,
        dcos_installer: Path,
        dcos_config: Dict[str, Any],
        ip_detect_path: Path,
        role: Role,
        files_to_copy_to_genconf_dir: Iterable[Tuple[Path, Path]] = (),
        user: Optional[str] = None,
        output: Output = Output.CAPTURE,
        transport: Optional[Transport] = None,
    ) -> None:
        """
        Install DC/OS in a platform-independent way by using
        the advanced installation method as described at
        https://docs.mesosphere.com/1.11/installing/oss/custom/advanced/.

        The documentation describes using a "bootstrap" node, so that only
        one node downloads and extracts the installer.
        This method is less efficient on a multi-node cluster,
        as it does not use a bootstrap node.
        Instead, the installer is sent to this node and then extracted on this
        node, and then DC/OS is installed.

        This creates a folder in ``/dcos-install-dir`` on this node which
        contains the DC/OS installation files that can be removed safely after
        the DC/OS installation has finished.

        Args:
            dcos_installer: The path to an installer to be installed on the
                node.
            dcos_config: The contents of the DC/OS ``config.yaml``.
            ip_detect_path: The path to the ``ip-detect`` script to use for
                installing DC/OS.
            role: The desired DC/OS role for the installation.
            user: The username to communicate as. If ``None`` then the
                ``default_user`` is used instead.
            output: What happens with stdout and stderr.
            transport: The transport to use for communicating with nodes. If
                ``None``, the ``Node``'s ``default_transport`` is used.
            files_to_copy_to_genconf_dir: Pairs of host paths to paths on
                the installer node. These are files to copy from the host to
                the installer node before installing DC/OS.
        """
        workspace_dir = Path('/dcos-install-dir')
        node_installer_parent = workspace_dir / uuid.uuid4().hex
        mkdir_args = ['mkdir', '--parents', str(node_installer_parent)]
        self.run(
            args=mkdir_args,
            user=user,
            transport=transport,
            sudo=True,
            output=Output.CAPTURE,
        )
        node_dcos_installer = node_installer_parent / 'dcos_generate_config.sh'
        self.send_file(
            local_path=dcos_installer,
            remote_path=node_dcos_installer,
            transport=transport,
            user=user,
            sudo=True,
        )
        self._install_dcos_from_node_path(
            remote_dcos_installer=node_dcos_installer,
            dcos_config=dcos_config,
            ip_detect_path=ip_detect_path,
            user=user,
            role=role,
            output=output,
            transport=transport,
            files_to_copy_to_genconf_dir=files_to_copy_to_genconf_dir,
        )

    def _upgrade_dcos_from_node_path(
        self,
        remote_dcos_installer: Path,
        dcos_config: Dict[str, Any],
        ip_detect_path: Path,
        role: Role,
        files_to_copy_to_genconf_dir: Iterable[Tuple[Path, Path]],
        user: Optional[str],
        output: Output,
        transport: Optional[Transport],
    ) -> None:
        """
        XXX

        Args:
            remote_dcos_installer: The path on the node to an installer to
                be installed on the node.
            dcos_config: The contents of the DC/OS ``config.yaml``.
            ip_detect_path: The path to the ``ip-detect`` script to use for
                installing DC/OS.
            role: The desired DC/OS role for the installation.
            user: The username to communicate as. If ``None`` then the
                ``default_user`` is used instead.
            output: What happens with stdout and stderr.
            transport: The transport to use for communicating with nodes. If
                ``None``, the ``Node``'s ``default_transport`` is used.
            files_to_copy_to_genconf_dir: Pairs of host paths to paths on
                the installer node. These are files to copy from the host to
                the installer node before installing DC/OS.
        """
        tempdir = Path(gettempdir())

        remote_genconf_dir = 'genconf'
        remote_genconf_path = remote_dcos_installer.parent / remote_genconf_dir

        self.send_file(
            local_path=ip_detect_path,
            remote_path=remote_genconf_path / 'ip-detect',
            transport=transport,
            user=user,
            sudo=True,
        )

        serve_dir_path = remote_genconf_path / 'serve'
        dcos_config = {
            **dcos_config,
            **{
                'bootstrap_url':
                'file://{serve_dir_path}'.format(
                    serve_dir_path=serve_dir_path,
                ),
            },
        }
        config_yaml = yaml.dump(data=dcos_config)
        config_file_path = tempdir / 'config.yaml'
        Path(config_file_path).write_text(data=config_yaml)

        self.send_file(
            local_path=config_file_path,
            remote_path=remote_genconf_path / 'config.yaml',
            transport=transport,
            user=user,
            sudo=True,
        )

        for host_path, installer_path in files_to_copy_to_genconf_dir:
            relative_installer_path = installer_path.relative_to('/genconf')
            destination_path = remote_genconf_path / relative_installer_path
            self.send_file(
                local_path=host_path,
                remote_path=destination_path,
                transport=transport,
                user=user,
                sudo=True,
            )

        genconf_args = [
            'cd',
            str(remote_dcos_installer.parent),
            '&&',
            'bash',
            str(remote_dcos_installer),
            '-v',
            '--generate-node-upgrade-script',
            self.dcos_build_info().version,
        ]

        self.run(
            args=genconf_args,
            output=output,
            shell=True,
            transport=transport,
            user=user,
            sudo=True,
        )

        self.run(
            args=['rm', str(remote_dcos_installer)],
            output=output,
            transport=transport,
            user=user,
            sudo=True,
        )

        setup_args = [
            'cd',
            str(remote_dcos_installer.parent),
            '&&',
            'bash',
            'genconf/serve/dcos_node_upgrade.sh',
        ]

        self.run(
            args=setup_args,
            shell=True,
            output=output,
            transport=transport,
            user=user,
            sudo=True,
        )

    def upgrade_dcos_from_path(
        self,
        dcos_installer: Path,
        dcos_config: Dict[str, Any],
        ip_detect_path: Path,
        role: Role,
        files_to_copy_to_genconf_dir: Iterable[Tuple[Path, Path]] = (),
        user: Optional[str] = None,
        output: Output = Output.CAPTURE,
        transport: Optional[Transport] = None,
    ) -> None:
        """
        XXX

        Args:
            dcos_installer: The path to an installer to be installed on the
                node.
            dcos_config: The contents of the DC/OS ``config.yaml``.
            ip_detect_path: The path to the ``ip-detect`` script to use for
                installing DC/OS.
            role: The desired DC/OS role for the installation.
            user: The username to communicate as. If ``None`` then the
                ``default_user`` is used instead.
            output: What happens with stdout and stderr.
            transport: The transport to use for communicating with nodes. If
                ``None``, the ``Node``'s ``default_transport`` is used.
            files_to_copy_to_genconf_dir: Pairs of host paths to paths on
                the installer node. These are files to copy from the host to
                the installer node before installing DC/OS.
        """
        workspace_dir = Path('/dcos-upgrade-dir')
        node_installer_parent = workspace_dir / uuid.uuid4().hex
        mkdir_args = ['mkdir', '--parents', str(node_installer_parent)]
        self.run(
            args=mkdir_args,
            user=user,
            transport=transport,
            sudo=True,
            output=Output.CAPTURE,
        )
        node_dcos_installer = node_installer_parent / 'dcos_generate_config.sh'
        self.send_file(
            local_path=dcos_installer,
            remote_path=node_dcos_installer,
            transport=transport,
            user=user,
            sudo=True,
        )
        self._upgrade_dcos_from_node_path(
            remote_dcos_installer=node_dcos_installer,
            dcos_config=dcos_config,
            ip_detect_path=ip_detect_path,
            user=user,
            role=role,
            output=output,
            transport=transport,
            files_to_copy_to_genconf_dir=files_to_copy_to_genconf_dir,
        )

        # TODO(tweidner): Think about cleaning up the workspace_dir

    def install_dcos_from_url(
        self,
        dcos_installer: str,
        dcos_config: Dict[str, Any],
        ip_detect_path: Path,
        role: Role,
        files_to_copy_to_genconf_dir: Iterable[Tuple[Path, Path]] = (),
        user: Optional[str] = None,
        output: Output = Output.CAPTURE,
        transport: Optional[Transport] = None,
    ) -> None:
        """
        Install DC/OS in a platform-independent way by using
        the advanced installation method as described at
        https://docs.mesosphere.com/1.11/installing/oss/custom/advanced/.

        The documentation describes using a "bootstrap" node, so that only
        one node downloads and extracts the installer.
        This method is less efficient on a multi-node cluster,
        as it does not use a bootstrap node.
        Instead, the installer is downloaded to this node and then extracted on
        this node, and then DC/OS is installed.

        This creates a folder in ``/dcos-install-dir`` on this node which
        contains the DC/OS installation files that can be removed safely after
        the DC/OS installation has finished.

        Args:
            dcos_installer: The URL to an installer to be installed on the
                node.
            dcos_config: The contents of the DC/OS ``config.yaml``.
            ip_detect_path: The path to the ``ip-detect`` script to use for
                installing DC/OS.
            role: The desired DC/OS role for the installation.
            user: The username to communicate as. If ``None`` then the
                ``default_user`` is used instead.
            output: What happens with stdout and stderr.
            transport: The transport to use for communicating with nodes. If
                ``None``, the ``Node``'s ``default_transport`` is used.
            files_to_copy_to_genconf_dir: Pairs of host paths to paths on
                the installer node. These are files to copy from the host to
                the installer node before installing DC/OS.

        """
        workspace_dir = Path('/dcos-install-dir')
        node_installer_parent = workspace_dir / uuid.uuid4().hex
        mkdir_args = ['mkdir', '--parents', str(node_installer_parent)]
        self.run(
            args=mkdir_args,
            user=user,
            transport=transport,
            sudo=True,
        )
        node_dcos_installer = node_installer_parent / 'dcos_generate_config.sh'
        self.run(
            args=[
                'curl',
                '-f',
                dcos_installer,
                '-o',
                str(node_dcos_installer),
            ],
            output=output,
            transport=transport,
            user=user,
            sudo=True,
        )
        self._install_dcos_from_node_path(
            remote_dcos_installer=node_dcos_installer,
            dcos_config=dcos_config,
            ip_detect_path=ip_detect_path,
            files_to_copy_to_genconf_dir=files_to_copy_to_genconf_dir,
            user=user,
            role=role,
            output=output,
            transport=transport,
        )

    def run(
        self,
        args: List[str],
        user: Optional[str] = None,
        output: Output = Output.CAPTURE,
        env: Optional[Dict[str, Any]] = None,
        shell: bool = False,
        tty: bool = False,
        transport: Optional[Transport] = None,
        sudo: bool = False,
    ) -> subprocess.CompletedProcess:
        """
        Run a command on this node the given user.

        Args:
            args: The command to run on the node.
            user: The username to communicate as. If ``None`` then the
                ``default_user`` is used instead.
            output: What happens with stdout and stderr.
            env: Environment variables to be set on the node before running
                the command. A mapping of environment variable names to
                values.
            shell: If ``False`` (the default), each argument is passed as a
                literal value to the command.  If True, the command line is
                interpreted as a shell command, with a special meaning applied
                to some characters (e.g. $, &&, >). This means the caller must
                quote arguments if they may contain these special characters,
                including whitespace.
            tty: If ``True``, allocate a pseudo-tty. This means that the users
                terminal is attached to the streams of the process.
                When using a TTY, different transports may use different line
                endings.
            transport: The transport to use for communicating with nodes. If
                ``None``, the ``Node``'s ``default_transport`` is used.
            sudo: Whether to use "sudo" to run commands.

        Returns:
            The representation of the finished process.

        Raises:
            subprocess.CalledProcessError: The process exited with a non-zero
                code.
        """

        env = dict(env or {})

        if shell:
            args = ['/bin/sh', '-c', ' '.join(args)]

        if sudo:
            args = ['sudo'] + args

        if user is None:
            user = self.default_user

        transport = transport or self.default_transport
        node_transport = self._get_node_transport(transport=transport)

        capture_output = {
            Output.CAPTURE: True,
            Output.LOG_AND_CAPTURE: True,
            Output.NO_CAPTURE: False,
        }[output]

        log_output_live = {
            Output.CAPTURE: False,
            Output.LOG_AND_CAPTURE: True,
            Output.NO_CAPTURE: False,
        }[output]

        if log_output_live:
            log_msg = 'Running command `{cmd}` on a node `{node}`'.format(
                cmd=' '.join(args),
                node=str(self),
            )
            LOGGER.debug(log_msg)

        return node_transport.run(
            args=args,
            user=user,
            log_output_live=log_output_live,
            env=env,
            tty=tty,
            ssh_key_path=self._ssh_key_path,
            public_ip_address=self.public_ip_address,
            capture_output=capture_output,
        )

    def popen(
        self,
        args: List[str],
        user: Optional[str] = None,
        env: Optional[Dict[str, Any]] = None,
        shell: bool = False,
        transport: Optional[Transport] = None,
    ) -> subprocess.Popen:
        """
        Open a pipe to a command run on a node as the given user.

        Args:
            args: The command to run on the node.
            user: The user to open a pipe for a command for over.
                If `None` the ``default_user`` is used instead.
            env: Environment variables to be set on the node before running
                the command. A mapping of environment variable names to
                values.
            shell: If False (the default), each argument is passed as a
                literal value to the command.  If True, the command line is
                interpreted as a shell command, with a special meaning applied
                to some characters (e.g. $, &&, >). This means the caller must
                quote arguments if they may contain these special characters,
                including whitespace.
            transport: The transport to use for communicating with nodes. If
                ``None``, the ``Node``'s ``default_transport`` is used.

        Returns:
            The pipe object attached to the specified process.
        """
        env = dict(env or {})
        if shell:
            args = ['/bin/sh', '-c', ' '.join(args)]

        if user is None:
            user = self.default_user

        transport = transport or self.default_transport
        node_transport = self._get_node_transport(transport=transport)
        return node_transport.popen(
            args=args,
            user=user,
            env=env,
            ssh_key_path=self._ssh_key_path,
            public_ip_address=self.public_ip_address,
        )

    def send_file(
        self,
        local_path: Path,
        remote_path: Path,
        user: Optional[str] = None,
        transport: Optional[Transport] = None,
        sudo: bool = False,
    ) -> None:
        """
        Copy a file to this node.

        Args:
            local_path: The path on the host of the file to send.
            remote_path: The path on the node to place the file.
            user: The name of the remote user to send the file. If ``None``,
                the ``default_user`` is used instead.
            transport: The transport to use for communicating with nodes. If
                ``None``, the ``Node``'s ``default_transport`` is used.
            sudo: Whether to use sudo to create the directory which holds the
                remote file.
        """
        if user is None:
            user = self.default_user

        transport = transport or self.default_transport
        node_transport = self._get_node_transport(transport=transport)
        mkdir_args = ['mkdir', '--parents', str(remote_path.parent)]
        self.run(
            args=mkdir_args,
            user=user,
            transport=transport,
            sudo=sudo,
        )

        stat_cmd = ['stat', '-c', '"%U"', str(remote_path.parent)]
        stat_result = self.run(
            args=stat_cmd,
            shell=True,
            user=user,
            transport=transport,
            sudo=sudo,
        )

        original_parent = stat_result.stdout.decode().strip()

        chown_args = ['chown', user, str(remote_path.parent)]
        self.run(
            args=chown_args,
            user=user,
            transport=transport,
            sudo=sudo,
        )

        tempdir = Path(gettempdir())
        tar_name = '{unique}.tar'.format(unique=uuid.uuid4().hex)
        local_tar_path = tempdir / tar_name

        is_dir = self.run(
            args=[
                'python',
                '-c',
                '"import os; print(os.path.isdir(\'{remote_path}\'))"'.format(
                    remote_path=remote_path,
                ),
            ],
            shell=True,
        ).stdout.decode().strip()

        with tarfile.open(str(local_tar_path), 'w', dereference=True) as tar:
            arcname = Path(remote_path.name)
            if is_dir == 'True':
                arcname = arcname / local_path.name
            tar.add(str(local_path), arcname=str(arcname), recursive=True)

        # `remote_path` may be a tmpfs mount.
        # At the time of writing, for example, `/tmp` is a tmpfs mount
        # on the Docker backend.
        # Copying files to tmpfs mounts fails silently.
        # See https://github.com/moby/moby/issues/22020.
        home_path = self.run(
            args=['echo', '$HOME'],
            user=user,
            transport=transport,
            sudo=False,
            shell=True,
        ).stdout.strip().decode()
        # Therefore, we create a temporary file within our home directory.
        # We then remove the temporary file at the end of this function.

        remote_tar_path = Path(home_path) / tar_name

        node_transport.send_file(
            local_path=local_tar_path,
            remote_path=remote_tar_path,
            user=user,
            ssh_key_path=self._ssh_key_path,
            public_ip_address=self.public_ip_address,
        )

        Path(local_tar_path).unlink()

        tar_args = [
            'tar',
            '-C',
            str(remote_path.parent),
            '-xvf',
            str(remote_tar_path),
        ]
        self.run(
            args=tar_args,
            user=user,
            transport=transport,
            sudo=False,
        )

        chown_args = ['chown', original_parent, str(remote_path.parent)]
        self.run(
            args=chown_args,
            user=user,
            transport=transport,
            sudo=sudo,
        )

        self.run(
            args=['rm', str(remote_tar_path)],
            user=user,
            transport=transport,
            sudo=sudo,
        )

    def download_file(
        self,
        remote_path: Path,
        local_path: Path,
        transport: Optional[Transport] = None,
    ) -> None:
        """
        Download a file from this node.

        Args:
            remote_path: The path on the node to download the file from.
            local_path: The path on the host to download the file to.
            transport: The transport to use for communicating with nodes. If
                ``None``, the ``Node``'s ``default_transport`` is used.

        Raises:
            ValueError: The ``remote_path`` does not exist. The ``local_path``
                is an existing file.
        """
        transport = transport or self.default_transport
        user = self.default_user
        transport = self.default_transport
        try:
            self.run(
                args=['test', '-e', str(remote_path)],
                user=user,
                transport=transport,
                sudo=False,
            )
        except subprocess.CalledProcessError:
            message = (
                'Failed to download file from remote location "{location}". '
                'File does not exist.'
            ).format(location=remote_path)
            raise ValueError(message)

        if local_path.exists() and local_path.is_file():
            message = (
                'Failed to download a file to "{file}". '
                'A file already exists in that location.'
            ).format(file=local_path)
            raise ValueError(message)

        if local_path.exists() and local_path.is_dir():
            download_file_path = local_path / remote_path.name
        else:
            download_file_path = local_path

        node_transport = self._get_node_transport(transport=transport)
        node_transport.download_file(
            remote_path=remote_path,
            local_path=download_file_path,
            user=user,
            ssh_key_path=self._ssh_key_path,
            public_ip_address=self.public_ip_address,
        )

    def dcos_build_info(
        self,
        transport: Optional[Transport] = None,
    ) -> DCOSBuildInfo:
        """
        Download a file from this node.

        Args:
            transport: The transport to use for communicating with nodes. If
                ``None``, the ``Node``'s ``default_transport`` is used.

        Raises:
            DCOSNotInstalledError: The DC/OS build information is not available
                because DC/OS is not installed on the ``Node``.
        """
        build_info_remote_path = Path('/opt/mesosphere/etc/dcos-version.json')

        try:
            self.run(
                args=['test', '-e', str(build_info_remote_path)],
                transport=transport,
            )
        except subprocess.CalledProcessError:
            raise DCOSNotInstalledError

        get_build_info_args = ['cat', str(build_info_remote_path)]
        result = self.run(
            args=get_build_info_args,
            transport=transport,
        )
        build_info = json.loads(result.stdout.decode())
<<<<<<< HEAD
=======

        # Work around ``dcos-variant`` missing before DC/OS 1.12.
        if 'dcos-variant' not in build_info:
            full_config_remote_path = Path(
                '/opt/mesosphere/etc/expanded.config.full.json',
            )
            get_bootstrap_config_args = [
                'cat',
                str(full_config_remote_path),
            ]
            result = self.run(
                args=get_bootstrap_config_args,
                transport=transport,
            )
            full_config = json.loads(result.stdout.decode())
            if 'security' in full_config:
                build_info['dcos-variant'] = 'enterprise'
            else:
                build_info['dcos-variant'] = 'open'

>>>>>>> 0650b07f
        variant_map = {
            'open': DCOSVariant.OSS,
            'enterprise': DCOSVariant.ENTERPRISE,
        }
        return DCOSBuildInfo(
            version=build_info['version'],
            commit=build_info['dcos-image-commit'],
            variant=variant_map[build_info['dcos-variant']],
        )<|MERGE_RESOLUTION|>--- conflicted
+++ resolved
@@ -994,8 +994,6 @@
             transport=transport,
         )
         build_info = json.loads(result.stdout.decode())
-<<<<<<< HEAD
-=======
 
         # Work around ``dcos-variant`` missing before DC/OS 1.12.
         if 'dcos-variant' not in build_info:
@@ -1016,7 +1014,6 @@
             else:
                 build_info['dcos-variant'] = 'open'
 
->>>>>>> 0650b07f
         variant_map = {
             'open': DCOSVariant.OSS,
             'enterprise': DCOSVariant.ENTERPRISE,
