--- conflicted
+++ resolved
@@ -176,25 +176,6 @@
             destination_path = genconf_dir / relative_installer_path
             copyfile(src=str(host_path), dst=str(destination_path))
 
-<<<<<<< HEAD
-        extra_genconf_config = ''
-        if extra_config:
-            extra_genconf_config = yaml.dump(
-                data=extra_config,
-                default_flow_style=False,
-            )
-=======
-        master_mounts = []
-        for host_path, master_path in files_to_copy_to_masters.items():
-            # The volume is mounted `read-write` because certain processes
-            # change the content or permission of the files on the volume.
-            mount = '-v {host_path}:{master_path}:rw'.format(
-                host_path=host_path.absolute(),
-                master_path=master_path,
-            )
-            master_mounts.append(mount)
->>>>>>> 76346da8
-
         # Only overlay, overlay2, and aufs storage drivers are supported.
         # This chooses the overlay2 driver if the host's driver is not
         # supported for speed reasons.
@@ -271,11 +252,6 @@
             'PUBLIC_AGENT_CTR': self._public_agent_prefix,
             'INSTALLER_CTR': installer_ctr,
             'INSTALLER_PORT': str(installer_port),
-<<<<<<< HEAD
-            'EXTRA_GENCONF_CONFIG': extra_genconf_config,
-=======
-            'CUSTOM_MASTER_VOLUMES': ' '.join(master_mounts),
->>>>>>> 76346da8
             'DCOS_GENERATE_CONFIG_PATH': str(generate_config_path),
         }  # type: Dict[str, str]
 
