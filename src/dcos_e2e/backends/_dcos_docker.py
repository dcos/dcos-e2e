--- conflicted
+++ resolved
@@ -195,13 +195,8 @@
             'PUBLIC_AGENT_CTR': public_agent_ctr,
             'INSTALLER_CTR': installer_ctr,
             'INSTALLER_PORT': str(_get_open_port()),
-<<<<<<< HEAD
-=======
-            'SUPERUSER_USERNAME': superuser_username,
-            'SUPERUSER_PASSWORD': superuser_password,
             'EXTRA_GENCONF_CONFIG': extra_genconf_config,
             'MASTER_MOUNTS': ' '.join(master_mounts),
->>>>>>> 49c51ca7
         }  # type: Dict[str, str]
 
         self._make(target='all')
