"""
Custom Sphinx extensions.
"""

from typing import List

from sphinx.application import Sphinx

import dcos_e2e

# Due to the dash in the name, we cannot import sphinx-prompt using a normal
# import.
_SPHINX_PROMPT = __import__('sphinx-prompt')


class SmartPrompt(_SPHINX_PROMPT.PromptDirective):  # type: ignore
    """
    Similar to PromptDirective but replaces a placeholder with the
    latest release and other variables.

    Usage example:

    .. smart-prompt:: bash $

       $ minidcos --version
       minidcos, version |release|
    """

    def run(self) -> List:
        """
        Replace the release placeholder with the release version.
        """
<<<<<<< HEAD
        version = dcos_e2e.__version__
        release = version.split('+')[0]
        placeholder_replace_pairs = (
            ('|release|', release),
            ('|github-owner|', 'dcos'),
            ('|github-repository|', 'dcos-e2e'),
            ('|brewfile-stem|', 'minidcos'),
        )
=======
        app = self.state.document.settings.env.app
>>>>>>> a53a0a96
        new_content = []
        self.content = (  # pylint: disable=attribute-defined-outside-init
            self.content
        )  # type: List[str]
        existing_content = self.content
        for item in existing_content:
            for pair in app.config.smart_prompt_placeholder_replace_pairs:
                original, replacement = pair
                item = item.replace(original, replacement)
            new_content.append(item)

        self.content = (  # pylint: disable=attribute-defined-outside-init
            new_content
        )
        return list(_SPHINX_PROMPT.PromptDirective.run(self))


def setup(app: Sphinx) -> None:
    """
    Add the custom directives to Sphinx.
    """
    app.add_config_value('smart_prompt_placeholder_replace_pairs', (), 'html')
    app.add_directive('smart-prompt', SmartPrompt)<|MERGE_RESOLUTION|>--- conflicted
+++ resolved
@@ -30,18 +30,7 @@
         """
         Replace the release placeholder with the release version.
         """
-<<<<<<< HEAD
-        version = dcos_e2e.__version__
-        release = version.split('+')[0]
-        placeholder_replace_pairs = (
-            ('|release|', release),
-            ('|github-owner|', 'dcos'),
-            ('|github-repository|', 'dcos-e2e'),
-            ('|brewfile-stem|', 'minidcos'),
-        )
-=======
         app = self.state.document.settings.env.app
->>>>>>> a53a0a96
         new_content = []
         self.content = (  # pylint: disable=attribute-defined-outside-init
             self.content
