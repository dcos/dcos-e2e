"""
Tools for creating a DC/OS cluster.
"""

import sys
import tempfile
import uuid
from pathlib import Path
from subprocess import CalledProcessError
from typing import Any, Dict, List, Optional, Tuple, Union

import click
import docker
from docker.models.networks import Network
from docker.types import Mount
from passlib.hash import sha512_crypt

from dcos_e2e.backends import Docker
from dcos_e2e.cluster import Cluster
from dcos_e2e.node import Transport
from dcos_e2e_cli._vendor.dcos_installer_tools import DCOSVariant
from dcos_e2e_cli.common.arguments import artifact_argument
from dcos_e2e_cli.common.options import (
    agents_option,
    cluster_id_option,
    copy_to_master_option,
    extra_config_option,
    genconf_dir_option,
    license_key_option,
    masters_option,
    public_agents_option,
    security_mode_option,
    variant_option,
    verbosity_option,
    workspace_dir_option,
)
from dcos_e2e_cli.common.utils import (
    check_cluster_id_unique,
    get_variant,
    install_dcos_from_path,
    set_logging,
    show_cluster_started_message,
    write_key_pair,
)

from ._common import (
    CLUSTER_ID_LABEL_KEY,
    DOCKER_STORAGE_DRIVERS,
    DOCKER_VERSIONS,
    LINUX_DISTRIBUTIONS,
    NODE_TYPE_AGENT_LABEL_VALUE,
    NODE_TYPE_LABEL_KEY,
    NODE_TYPE_MASTER_LABEL_VALUE,
    NODE_TYPE_PUBLIC_AGENT_LABEL_VALUE,
    VARIANT_ENTERPRISE_LABEL_VALUE,
    VARIANT_LABEL_KEY,
    VARIANT_OSS_LABEL_VALUE,
    WORKSPACE_DIR_LABEL_KEY,
    docker_client,
    existing_cluster_ids,
)
from ._options import node_transport_option
from .wait import wait


def _validate_docker_network(
    ctx: click.core.Context,
    param: Union[click.core.Option, click.core.Parameter],
    value: Any,
) -> Network:
    """
    Validate that a given network name is an existing Docker network name.
    """
    # We "use" variables to satisfy linting tools.
    for _ in (ctx, param):
        pass
    client = docker_client()
    try:
        return client.networks.get(network_id=value)
    except docker.errors.NotFound:
        message = (
            'No such Docker network with the name "{value}".\n'
            'Docker networks are:\n{networks}'
        ).format(
            value=value,
            networks='\n'.join(
                [network.name for network in client.networks.list()],
            ),
        )
        raise click.BadParameter(message=message)


def _validate_port_map(
    ctx: click.core.Context,
    param: Union[click.core.Option, click.core.Parameter],
    value: Any,
) -> Dict[str, int]:
    """
    Turn port map strings into a Dict that ``docker-py`` can use.
    """
    # We "use" variables to satisfy linting tools.
    for _ in (ctx, param):
        pass

    ports = {}  # type: Dict[str, int]
    for ports_definition in value:
        parts = ports_definition.split(':')

        # Consider support the full docker syntax.
        # https://docs.docker.com/engine/reference/run/#expose-incoming-ports
        if len(parts) != 2:
            message = (
                '"{ports_definition}" is not a valid port map. '
                'Please follow this syntax: <HOST_PORT>:<CONTAINER_PORT>'
            ).format(ports_definition=ports_definition)
            raise click.BadParameter(message=message)

        host_port, container_port = parts
        if not host_port.isdigit():
            message = 'Host port "{host_port}" is not an integer.'.format(
                host_port=host_port,
            )
            raise click.BadParameter(message=message)
        if not container_port.isdigit():
            message = ('Container port "{container_port}" is an integer.'
                       ).format(container_port=container_port)
            raise click.BadParameter(message=message)
        if int(host_port) < 0 or int(host_port) > 65535:
            message = ('Host port "{host_port}" is not a valid port number.'
                       ).format(host_port=host_port)
            raise click.BadParameter(message=message)
        if int(container_port) < 0 or int(container_port) > 65535:
            message = (
                'Container port "{container_port}" is not a valid port number.'
            ).format(container_port=container_port)
            raise click.BadParameter(message=message)

        key = container_port + '/tcp'
        if key in ports:
            message = (
                'Container port "{container_port}" specified multiple times.'
            ).format(container_port=container_port)
            raise click.BadParameter(message=message)

        ports[key] = int(host_port)
    return ports


def _validate_volumes(
    ctx: click.core.Context,
    param: Union[click.core.Option, click.core.Parameter],
    value: Any,
) -> List[docker.types.Mount]:
    """
    Turn volume definition strings into ``Mount``s that ``docker-py`` can use.
    """
    for _ in (ctx, param):
        pass
    mounts = []
    for volume_definition in value:
        parts = volume_definition.split(':')

        if len(parts) == 1:
            host_src = None
            [container_dst] = parts
            read_only = False
        elif len(parts) == 2:
            host_src, container_dst = parts
            read_only = False
        elif len(parts) == 3:
            host_src, container_dst, mode = parts
            if mode == 'ro':
                read_only = True
            elif mode == 'rw':
                read_only = False
            else:
                message = (
                    'Mode in "{volume_definition}" is "{mode}". '
                    'If given, the mode must be one of "ro", "rw".'
                ).format(
                    volume_definition=volume_definition,
                    mode=mode,
                )
                raise click.BadParameter(message=message)
        else:
            message = (
                '"{volume_definition}" is not a valid volume definition. '
                'See '
                'https://docs.docker.com/engine/reference/run/#volume-shared-filesystems '  # noqa: E501
                'for the syntax to use.'
            ).format(volume_definition=volume_definition)
            raise click.BadParameter(message=message)

        mount = docker.types.Mount(
            source=host_src,
            target=container_dst,
            type='bind',
            read_only=read_only,
        )
        mounts.append(mount)
    return mounts


@click.command('create')
@artifact_argument
@click.option(
    '--docker-version',
    type=click.Choice(sorted(DOCKER_VERSIONS.keys())),
    default='1.13.1',
    show_default=True,
    help='The Docker version to install on the nodes.',
)
@click.option(
    '--linux-distribution',
    type=click.Choice(sorted(LINUX_DISTRIBUTIONS.keys())),
    default='centos-7',
    show_default=True,
    help='The Linux distribution to use on the nodes.',
)
@click.option(
    '--docker-storage-driver',
    type=click.Choice(sorted(DOCKER_STORAGE_DRIVERS.keys())),
    default=None,
    show_default=False,
    help=(
        'The storage driver to use for Docker in Docker. '
        "By default this uses the host's driver."
    ),
)
@masters_option
@agents_option
@public_agents_option
@extra_config_option
@security_mode_option
@cluster_id_option
@license_key_option
@genconf_dir_option
@copy_to_master_option
@workspace_dir_option
@click.option(
    '--custom-volume',
    type=str,
    callback=_validate_volumes,
    help=(
        'Bind mount a volume on all cluster node containers. '
        'See '
        'https://docs.docker.com/engine/reference/run/#volume-shared-filesystems '  # noqa: E501
        'for the syntax to use.'
    ),
    multiple=True,
)
@click.option(
    '--custom-master-volume',
    type=str,
    callback=_validate_volumes,
    help=(
        'Bind mount a volume on all cluster master node containers. '
        'See '
        'https://docs.docker.com/engine/reference/run/#volume-shared-filesystems '  # noqa: E501
        'for the syntax to use.'
    ),
    multiple=True,
)
@click.option(
    '--custom-agent-volume',
    type=str,
    callback=_validate_volumes,
    help=(
        'Bind mount a volume on all cluster agent node containers. '
        'See '
        'https://docs.docker.com/engine/reference/run/#volume-shared-filesystems '  # noqa: E501
        'for the syntax to use.'
    ),
    multiple=True,
)
@click.option(
    '--custom-public-agent-volume',
    type=str,
    callback=_validate_volumes,
    help=(
        'Bind mount a volume on all cluster public agent node containers. '
        'See '
        'https://docs.docker.com/engine/reference/run/#volume-shared-filesystems '  # noqa: E501
        'for the syntax to use.'
    ),
    multiple=True,
)
@variant_option
@click.option(
    '--wait-for-dcos',
    is_flag=True,
    help=(
        'Wait for DC/OS after creating the cluster. '
        'This is equivalent to using "minidcos docker wait" after this '
        'command. '
        '"minidcos docker wait" has various options available and so may be '
        'more appropriate for your use case. '
        'If the chosen transport is "docker-exec", this will skip HTTP checks '
        'and so the cluster may not be fully ready.'
    ),
)
@click.option(
    '--network',
    default='bridge',
    type=str,
    callback=_validate_docker_network,
    help=(
        'The Docker network containers will be connected to.'
        'It may not be possible to SSH to containers on a custom network on '
        'macOS. '
    ),
)
@node_transport_option
@click.option(
    '--one-master-host-port-map',
    type=str,
    callback=_validate_port_map,
    help=(
        'Publish a container port of one master node to the host. '
        'Only Transmission Control Protocol is supported currently. '
        'The syntax is <HOST_PORT>:<CONTAINER_PORT>'
    ),
    multiple=True,
)
@verbosity_option
@click.pass_context
def create(
    ctx: click.core.Context,
    agents: int,
    artifact: str,
    cluster_id: str,
    docker_storage_driver: str,
    docker_version: str,
    extra_config: Dict[str, Any],
    linux_distribution: str,
    masters: int,
    public_agents: int,
    license_key: Optional[str],
    security_mode: Optional[str],
    copy_to_master: List[Tuple[Path, Path]],
    genconf_dir: Optional[Path],
    workspace_dir: Optional[Path],
    custom_volume: List[Mount],
    custom_master_volume: List[Mount],
    custom_agent_volume: List[Mount],
    custom_public_agent_volume: List[Mount],
    variant: str,
    transport: Transport,
    wait_for_dcos: bool,
    network: Network,
    one_master_host_port_map: Dict[str, int],
    verbose: int,
) -> None:
    """
    Create a DC/OS cluster.

        DC/OS Enterprise

            \b
            DC/OS Enterprise clusters require different configuration variables to DC/OS OSS.
            For example, enterprise clusters require the following configuration parameters:

            ``superuser_username``, ``superuser_password_hash``, ``fault_domain_enabled``, ``license_key_contents``

            \b
            These can all be set in ``--extra-config``.
            However, some defaults are provided for all but the license key.

            \b
            The default superuser username is ``admin``.
            The default superuser password is ``admin``.
            The default ``fault_domain_enabled`` is ``false``.

            \b
            ``license_key_contents`` must be set for DC/OS Enterprise 1.11 and above.
            This is set to one of the following, in order:

            \b
            * The ``license_key_contents`` set in ``--extra-config``.
            * The contents of the path given with ``--license-key``.
            * The contents of the path set in the ``DCOS_LICENSE_KEY_PATH`` environment variable.

            \b
            If none of these are set, ``license_key_contents`` is not given.
    """  # noqa: E501
    set_logging(verbosity_level=verbose)
    check_cluster_id_unique(
        new_cluster_id=cluster_id,
        existing_cluster_ids=existing_cluster_ids(),
    )
    base_workspace_dir = workspace_dir or Path(tempfile.gettempdir())
    workspace_dir = base_workspace_dir / uuid.uuid4().hex

    doctor_message = 'Try `dcos-docker doctor` for troubleshooting help.'
    ssh_keypair_dir = workspace_dir / 'ssh'
    ssh_keypair_dir.mkdir(parents=True)
    public_key_path = ssh_keypair_dir / 'id_rsa.pub'
    private_key_path = ssh_keypair_dir / 'id_rsa'
    write_key_pair(
        public_key_path=public_key_path,
        private_key_path=private_key_path,
    )

    artifact_path = Path(artifact).resolve()

    dcos_variant = {
        'auto':
        get_variant(
            artifact_path=artifact_path,
            workspace_dir=workspace_dir,
            doctor_message=doctor_message,
        ),
        'oss':
        DCOSVariant.OSS,
        'enterprise':
        DCOSVariant.ENTERPRISE,
    }[variant]

    if dcos_variant == DCOSVariant.ENTERPRISE:
        superuser_username = 'admin'
        superuser_password = 'admin'

        enterprise_extra_config = {
            'superuser_username': superuser_username,
            'superuser_password_hash': sha512_crypt.hash(superuser_password),
            'fault_domain_enabled': False,
        }
        if license_key is not None:
            key_contents = Path(license_key).read_text()
            enterprise_extra_config['license_key_contents'] = key_contents

        extra_config = {**enterprise_extra_config, **extra_config}
        if security_mode is not None:
            extra_config['security'] = security_mode

    files_to_copy_to_genconf_dir = []
    if genconf_dir is not None:
        container_genconf_path = Path('/genconf')
        for genconf_file in genconf_dir.glob('*'):
            genconf_relative = genconf_file.relative_to(genconf_dir)
            relative_path = container_genconf_path / genconf_relative
            files_to_copy_to_genconf_dir.append((genconf_file, relative_path))

    variant_label_value = {
        DCOSVariant.OSS: VARIANT_OSS_LABEL_VALUE,
        DCOSVariant.ENTERPRISE: VARIANT_ENTERPRISE_LABEL_VALUE,
    }[dcos_variant]

    cluster_backend = Docker(
        custom_container_mounts=custom_volume,
        custom_master_mounts=custom_master_volume,
        custom_agent_mounts=custom_agent_volume,
        custom_public_agent_mounts=custom_public_agent_volume,
        linux_distribution=LINUX_DISTRIBUTIONS[linux_distribution],
        docker_version=DOCKER_VERSIONS[docker_version],
        storage_driver=DOCKER_STORAGE_DRIVERS.get(docker_storage_driver),
        docker_container_labels={
            CLUSTER_ID_LABEL_KEY: cluster_id,
            WORKSPACE_DIR_LABEL_KEY: str(workspace_dir),
            VARIANT_LABEL_KEY: variant_label_value,
        },
        docker_master_labels={
            NODE_TYPE_LABEL_KEY: NODE_TYPE_MASTER_LABEL_VALUE,
        },
        docker_agent_labels={NODE_TYPE_LABEL_KEY: NODE_TYPE_AGENT_LABEL_VALUE},
        docker_public_agent_labels={
            NODE_TYPE_LABEL_KEY: NODE_TYPE_PUBLIC_AGENT_LABEL_VALUE,
        },
        workspace_dir=workspace_dir,
        transport=transport,
        network=network,
        one_master_host_port_map=one_master_host_port_map,
    )

    try:
        cluster = Cluster(
            cluster_backend=cluster_backend,
            masters=masters,
            agents=agents,
            public_agents=public_agents,
        )
    except CalledProcessError as exc:
        click.echo('Error creating cluster.', err=True)
        click.echo(doctor_message)
        sys.exit(exc.returncode)

    nodes = {
        *cluster.masters,
        *cluster.agents,
        *cluster.public_agents,
    }

    for node in nodes:
        node.run(
            args=['echo', '', '>>', '/root/.ssh/authorized_keys'],
            shell=True,
        )
        node.run(
            args=[
                'echo',
                public_key_path.read_text(),
                '>>',
                '/root/.ssh/authorized_keys',
            ],
            shell=True,
        )

    for node in cluster.masters:
        for path_pair in copy_to_master:
            local_path, remote_path = path_pair
            node.send_file(
                local_path=local_path,
                remote_path=remote_path,
            )

<<<<<<< HEAD
    install_dcos_from_path(
        cluster=cluster,
        dcos_config={
            **cluster.base_config,
            **extra_config,
        },
        ip_detect_path=ip_detect_path,
        files_to_copy_to_genconf_dir=files_to_copy_to_genconf_dir,
    )
    click.echo(cluster_id)
=======
    try:
        with click_spinner.spinner():
            cluster.install_dcos_from_path(
                build_artifact=artifact_path,
                dcos_config={
                    **cluster.base_config,
                    **extra_config,
                },
                ip_detect_path=cluster_backend.ip_detect_path,
                files_to_copy_to_genconf_dir=files_to_copy_to_genconf_dir,
            )
    except CalledProcessError as exc:
        click.echo('Error installing DC/OS.', err=True)
        click.echo(doctor_message)
        cluster.destroy()
        sys.exit(exc.returncode)
>>>>>>> ae1fc48f

    if wait_for_dcos:
        ctx.invoke(
            wait,
            cluster_id=cluster_id,
            transport=transport,
            skip_http_checks=bool(transport == Transport.DOCKER_EXEC),
            verbose=verbose,
        )
        return

    show_cluster_started_message(
        # We work on the assumption that the ``wait`` command is a sibling
        # command of this one.
        sibling_ctx=ctx,
        wait_command=wait,
        cluster_id=cluster_id,
    )

    click.echo(cluster_id)<|MERGE_RESOLUTION|>--- conflicted
+++ resolved
@@ -513,7 +513,6 @@
                 remote_path=remote_path,
             )
 
-<<<<<<< HEAD
     install_dcos_from_path(
         cluster=cluster,
         dcos_config={
@@ -523,25 +522,6 @@
         ip_detect_path=ip_detect_path,
         files_to_copy_to_genconf_dir=files_to_copy_to_genconf_dir,
     )
-    click.echo(cluster_id)
-=======
-    try:
-        with click_spinner.spinner():
-            cluster.install_dcos_from_path(
-                build_artifact=artifact_path,
-                dcos_config={
-                    **cluster.base_config,
-                    **extra_config,
-                },
-                ip_detect_path=cluster_backend.ip_detect_path,
-                files_to_copy_to_genconf_dir=files_to_copy_to_genconf_dir,
-            )
-    except CalledProcessError as exc:
-        click.echo('Error installing DC/OS.', err=True)
-        click.echo(doctor_message)
-        cluster.destroy()
-        sys.exit(exc.returncode)
->>>>>>> ae1fc48f
 
     if wait_for_dcos:
         ctx.invoke(
