"""
Tools for destroying clusters.
"""

import sys
from typing import List

import click
from halo import Halo

from dcos_e2e.node import Transport
from dcos_e2e_cli.common.options import existing_cluster_id_option
from dcos_e2e_cli.common.utils import check_cluster_id_exists

from ._common import ClusterContainers, existing_cluster_ids
from ._options import node_transport_option


@Halo(enabled=sys.stdout.isatty())
def _destroy_cluster(cluster_id: str) -> None:
    """
    Destroy a cluster.

    Args:
        cluster_id: The ID of the cluster.
    """
    check_cluster_id_exists(
        new_cluster_id=cluster_id,
        existing_cluster_ids=existing_cluster_ids(),
    )
    cluster_containers = ClusterContainers(
        cluster_id=cluster_id,
        transport=Transport.DOCKER_EXEC,
    )
    cluster_containers.destroy()


@click.command('destroy-list')
<<<<<<< HEAD
@click.argument(
    'cluster_ids',
    nargs=-1,
    type=str,
)
=======
@click.argument('cluster_ids', nargs=-1, type=str)
@Halo(enabled=sys.stdout.isatty())
>>>>>>> dc1b2a29
def destroy_list(cluster_ids: List[str]) -> None:
    """
    Destroy clusters.

    To destroy all clusters, run
    ``minidcos docker destroy $(minidcos docker list)``.
    """
    for cluster_id in cluster_ids:
        if cluster_id not in existing_cluster_ids():
            warning = 'Cluster "{cluster_id}" does not exist'.format(
                cluster_id=cluster_id,
            )
            click.echo(warning, err=True)
            continue

        _destroy_cluster(cluster_id=cluster_id)
        click.echo(cluster_id)


@click.command('destroy')
@existing_cluster_id_option
def destroy(cluster_id: str) -> None:
    """
    Destroy a cluster.
    """
    _destroy_cluster(cluster_id=cluster_id)
    click.echo(cluster_id)<|MERGE_RESOLUTION|>--- conflicted
+++ resolved
@@ -36,16 +36,7 @@
 
 
 @click.command('destroy-list')
-<<<<<<< HEAD
-@click.argument(
-    'cluster_ids',
-    nargs=-1,
-    type=str,
-)
-=======
 @click.argument('cluster_ids', nargs=-1, type=str)
-@Halo(enabled=sys.stdout.isatty())
->>>>>>> dc1b2a29
 def destroy_list(cluster_ids: List[str]) -> None:
     """
     Destroy clusters.
