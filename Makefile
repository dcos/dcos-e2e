.DEFAULT_GOAL := all
include common.mk

.PHONY: all build build-all start master agent installer genconf registry open-browser preflight deploy clean clean-certs clean-containers clean-slice

# Set the number of DCOS masters.
MASTERS := 1

# Set the number of DCOS agents.
AGENTS := 1

# Distro to test against
DISTRO := centos-7
MAIN_DOCKERFILE := $(CURDIR)/Dockerfile

# Variables for the files that get generated with the correct configurations.
CONFIG_FILE := $(CURDIR)/genconf/config.yaml
SERVICE_DIR := $(CURDIR)/include/systemd

DOCKER_SERVICE_FILE := $(SERVICE_DIR)/docker.service

# Variables for the certs for a registry on the first master node.
CERTS_DIR := $(CURDIR)/include/certs
ROOTCA_CERT := $(CERTS_DIR)/cacert.pem
CLIENT_CSR := $(CERTS_DIR)/client.csr
CLIENT_KEY := $(CERTS_DIR)/client.key
CLIENT_CERT := $(CERTS_DIR)/client.cert

# Variables for the ssh keys that will be generated for installing DCOS in the
# containers.
SSH_DIR := $(CURDIR)/include/ssh
SSH_ALGO := ed25519
SSH_KEY := $(SSH_DIR)/id_$(SSH_ALGO)

# Variable for the path to the mesos executors systemd slice.
MESOS_SLICE := /run/systemd/system/mesos_executors.slice

# Variables for various docker arguments.
MASTER_MOUNTS :=
SYSTEMD_MOUNTS := \
	-v /sys/fs/cgroup:/sys/fs/cgroup:ro
TMPFS_MOUNTS := \
	--tmpfs /run:rw \
	--tmpfs /tmp:rw
INSTALLER_MOUNTS := \
	-v $(CONFIG_FILE):/genconf/config.yaml \
	-v $(DCOS_GENERATE_CONFIG_PATH):/dcos_generate_config.sh
CERT_MOUNTS := \
	-v $(CERTS_DIR):/etc/docker/certs.d

all: deploy info ## Runs a full deploy of DCOS in containers.

info: ips ## Provides information about the master and agent's ips.
	@echo "Master IP: $(MASTER_IPS)"
	@echo "Agent IP:  $(AGENT_IPS)"
	@echo "DCOS has been started, open http://$(firstword $(MASTER_IPS)) in your browser."

open-browser: ips ## Opens your browser to the master ip.
	$(OPEN_CMD) "http://$(firstword $(MASTER_IPS))"

build: generate $(DOCKER_SERVICE_FILE) $(CURDIR)/genconf/ssh_key ## Build the docker image that will be used for the containers.
	@echo "+ Building the $(DISTRO) base image"
	@$(foreach distro,$(wildcard distros/$(DISTRO)*/Dockerfile),$(call build_distro_image,$(word 2,$(subst /, ,$(distro)))))
	@echo "+ Building the dcos-docker image"
	@docker tag $(DOCKER_IMAGE):$(DISTRO) $(DOCKER_IMAGE):base
	@docker build --rm --force-rm -t $(DOCKER_IMAGE) .


build-all: generate ## Build the Dockerfiles for all the various distros.
	@$(foreach distro,$(wildcard distros/*/Dockerfile),$(call build_distro_image,$(word 2,$(subst /, ,$(distro)))))

generate: $(CURDIR)/distros ## generate the Dockerfiles for all the distros.
	@$(CURDIR)/distros/generate.sh

$(SSH_DIR):
	@mkdir -p $@

$(SSH_KEY): $(SSH_DIR)
	@ssh-keygen -f $@ -t $(SSH_ALGO) -N ''

$(CURDIR)/genconf/ssh_key: $(SSH_KEY)
	@cp $(SSH_KEY) $@

start: build $(CERTS_DIR) clean-containers master agent installer

master: ## Starts the containers for dcos masters.
	$(foreach NUM,$(shell seq 1 $(MASTERS)),$(call start_dcos_container,$(MASTER_CTR),$(NUM),$(MASTER_MOUNTS) $(TMPFS_MOUNTS) $(CERT_MOUNTS)))

$(MESOS_SLICE):
	@echo -e '[Unit]\nDescription=Mesos Executors Slice' | sudo tee -a $@
	@sudo systemctl start mesos_executors.slice

agent: $(MESOS_SLICE) ## Starts the containers for dcos agents.
	$(foreach NUM,$(shell seq 1 $(AGENTS)),$(call start_dcos_container,$(AGENT_CTR),$(NUM),$(TMPFS_MOUNTS) $(SYSTEMD_MOUNTS) $(CERT_MOUNTS)))

installer: ## Starts the container for the dcos installer.
	@echo "+ Starting dcos installer"
	@if [[ ! -f "$(DCOS_GENERATE_CONFIG_PATH)" ]]; then \
		>&2 echo "$(DCOS_GENERATE_CONFIG_PATH) does not exist, exiting!"; \
		exit 1; \
	fi
	@touch $(CONFIG_FILE)
	@docker run -dt --privileged \
		$(TMPFS_MOUNTS) \
		$(INSTALLER_MOUNTS) \
		--name $(INSTALLER_CTR) \
		-e "container=$(INSTALLER_CTR)" \
		--hostname $(INSTALLER_CTR) \
		$(DOCKER_IMAGE)
	@sleep 2
	@docker exec $(INSTALLER_CTR) systemctl start sshd.service # start sshd
	@docker exec $(INSTALLER_CTR) docker ps -a > /dev/null # just to make sure docker is up

$(CONFIG_FILE): ips ## Writes the config file for the currently running containers.
	$(file >$@,$(CONFIG_BODY))

$(SERVICE_DIR):
	@mkdir -p $@

$(DOCKER_SERVICE_FILE): $(SERVICE_DIR) ## Writes the docker service file so systemd can run docker in our containers.
	$(file >$@,$(DOCKER_SERVICE_BODY))

$(CERTS_DIR):
	@mkdir -p $@

$(CERTS_DIR)/openssl-ca.cnf: $(CERTS_DIR)
	@cp $(CURDIR)/configs/certs/openssl-ca.cnf $@

$(ROOTCA_CERT): $(CERTS_DIR)/openssl-ca.cnf
	@openssl req -x509 \
		-config $(CERTS_DIR)/openssl-ca.cnf \
		-newkey rsa:4096 -sha256 \
		-subj "/C=US/ST=California/L=San Francisco/O=Mesosphere/CN=DCOS Test CA" \
		-nodes -out $@ -outform PEM
	@openssl x509 -noout -text -in $@

$(CERTS_DIR)/openssl-server.cnf: $(CERTS_DIR)
	@cp $(CURDIR)/configs/certs/openssl-server.cnf $@
	@echo "DNS.1 = $(REGISTRY_HOST)" >> $@
	@echo "IP.1 = $(firstword $(MASTER_IPS))" >> $@

$(CLIENT_CSR): ips $(CERTS_DIR)/openssl-server.cnf
	@openssl req \
		-config $(CERTS_DIR)/openssl-server.cnf \
		-newkey rsa:2048 -sha256 \
		-subj "/C=US/ST=California/L=San Francisco/O=Mesosphere/CN=$(REGISTRY_HOST)" \
		-nodes -out $@ -outform PEM
	@openssl req -text -noout -verify -in $@

$(CERTS_DIR)/index.txt: $(CERTS_DIR)
	@touch $@

$(CERTS_DIR)/serial.txt: $(CERTS_DIR)
	@echo '01' > $@

$(CLIENT_CERT): $(ROOTCA_CERT) $(CLIENT_CSR) $(CERTS_DIR)/index.txt $(CERTS_DIR)/serial.txt
	@openssl ca -batch \
		-config $(CERTS_DIR)/openssl-ca.cnf \
		-policy signing_policy -extensions signing_req \
		-out $@ -infiles $(CLIENT_CSR)
	@openssl x509 -noout -text -in $@

registry: clean-certs $(CLIENT_CERT) ## Start a docker registry with certs in the mesos master.
	@docker exec -it $(MASTER_CTR)1 \
		docker run \
		-d --restart=always \
		-p 5000:5000 \
		-v /etc/docker/certs.d:/certs \
		-e REGISTRY_HTTP_TLS_CERTIFICATE=/certs/client.cert \
  		-e REGISTRY_HTTP_TLS_KEY=/certs/client.key \
		--name registry \
  		registry:2
	@$(eval REGISTRY_IP := $(firstword $(MASTER_IPS)):5000)
	@$(call copy_registry_certs,$(REGISTRY_IP))
	@$(call copy_registry_certs,$(REGISTRY_HOST):5000)
	@echo "Your registry is reachable from inside the DCOS containers at:"
	@echo -e "\t$(REGISTRY_HOST):5000"
	@echo -e "\t$(REGISTRY_IP)"

genconf: start $(CONFIG_FILE) ## Run the dcos installer with --genconf.
	@echo "+ Running genconf"
	@docker exec $(INSTALLER_CTR) bash /dcos_generate_config.sh --genconf --offline -v

preflight: genconf ## Run the dcos installer with --preflight.
	@echo "+ Running preflight"
	@docker exec $(INSTALLER_CTR) bash /dcos_generate_config.sh --preflight --offline -v

deploy: preflight ## Run the dcos installer with --deploy.
	@echo "+ Running deploy"
	@docker exec $(INSTALLER_CTR) bash /dcos_generate_config.sh --deploy --offline -v
	-@docker rm -f $(INSTALLER_CTR) > /dev/null 2>&1 # remove the installer container we no longer need it

<<<<<<< HEAD
clean-certs: ## Remove all the certs generated for the registry.
	$(RM) -r $(CERTS_DIR)
=======
web: preflight ## Run the dcos installer with --web.
	@echo "+ Running web"
	@docker exec $(INSTALLER_CTR) bash /dcos_generate_config.sh --web --offline -v
	-@docker rm -f $(INSTALLER_CTR) > /dev/null 2>&1 # remove the installer container we no longer need it
>>>>>>> 1a80dab3

clean-containers: ## Removes and cleans up the master, agent, and installer containers.
	@docker rm -fv $(INSTALLER_CTR) > /dev/null 2>&1 || true
	@$(foreach NUM,$(shell seq 1 $(MASTERS)),$(call remove_container,$(MASTER_CTR),$(NUM)))
	@$(foreach NUM,$(shell seq 1 $(AGENTS)),$(call remove_container,$(AGENT_CTR),$(NUM)))

clean-slice: ## Removes and cleanups up the systemd slice for the mesos executor.
	@sudo systemctl start mesos_executors.slice
	@sudo rm -f $(MESOS_SLICE)

clean: clean-certs clean-containers clean-slice ## Stops all containers and removes all generated files for the cluster.
	$(RM) $(CURDIR)/genconf/ssh_key
	$(RM) $(CONFIG_FILE)
	$(RM) -r $(SSH_DIR)
	$(RM) -r $(SERVICE_DIR)

# Define the function to start a master or agent container. This also starts
# docker and sshd in the resulting container, and makes sure docker started
# successfully.
# @param name	  First part of the container name.
# @param number	  ID of the container.
# @param mounts	  Specific mounts for the container.
define start_dcos_container
echo "+ Starting dcos container: $(1)$(2)";
docker run -dt --privileged \
	$(3) \
	--name $(1)$(2) \
	-e "container=$(1)$(2)" \
	--hostname $(1)$(2) \
	--add-host "$(REGISTRY_HOST):$(shell $(IP_CMD) $(MASTER_CTR)1 2>/dev/null || echo 127.0.0.1)" \
	$(DOCKER_IMAGE);
sleep 2;
docker exec $(1)$(2) systemctl start sshd.service;
docker exec $(1)$(2) docker ps -a > /dev/null;
endef

# Define the function for moving the generated certs to the location for the IP
# or hostname for the registry.
# @param host	  Host or IP for the cert to be stored by.
define copy_registry_certs
mkdir -p $(CERTS_DIR)/$(1);
cp $(CLIENT_CERT) $(CERTS_DIR)/$(1)/;
cp $(CLIENT_KEY) $(CERTS_DIR)/$(1)/;
cp $(ROOTCA_CERT) $(CERTS_DIR)/$(1)/$(1).crt;
endef

# Define the function for building a distro's Dockerfile.
# @param distro	  Distro to build the Dockerfile for.
define build_distro_image
docker build --rm --force-rm -t $(DOCKER_IMAGE):$(1) distros/$(1)/;
docker tag  $(DOCKER_IMAGE):$(1) $(DOCKER_IMAGE):$(firstword $(subst -, ,$(1)));
endef

# Define the template for the docker.service systemd unit file.
define DOCKER_SERVICE_BODY
[Unit]
Description=Docker Application Container Engine
Documentation=https://docs.docker.com
After=dbus.service

[Service]
ExecStart=/usr/bin/docker daemon -D -s ${DOCKER_GRAPHDRIVER}
MountFlags=slave
LimitNOFILE=1048576
LimitNPROC=1048576
LimitCORE=infinity
Delegate=yes
TimeoutStartSec=0

[Install]
WantedBy=default.target
endef

# Define the template for genconf/config.yaml, this makes sure the correct IPs
# of the specific containers get populated correctly.
define CONFIG_BODY
---
agent_list:
- $(subst ${space},${newline} ,$(AGENT_IPS))
bootstrap_url: file:///opt/dcos_install_tmp
cluster_name: DCOS
exhibitor_storage_backend: static
master_discovery: static
master_list:
- $(subst ${space},${newline} ,$(MASTER_IPS))
process_timeout: 10000
resolvers:
- 8.8.8.8
- 8.8.4.4
ssh_port: 22
ssh_user: root
superuser_password_hash: $(SUPERUSER_PASSWORD_HASH)
superuser_username: $(SUPERUSER_USERNAME)
endef<|MERGE_RESOLUTION|>--- conflicted
+++ resolved
@@ -190,15 +190,13 @@
 	@docker exec $(INSTALLER_CTR) bash /dcos_generate_config.sh --deploy --offline -v
 	-@docker rm -f $(INSTALLER_CTR) > /dev/null 2>&1 # remove the installer container we no longer need it
 
-<<<<<<< HEAD
-clean-certs: ## Remove all the certs generated for the registry.
-	$(RM) -r $(CERTS_DIR)
-=======
 web: preflight ## Run the dcos installer with --web.
 	@echo "+ Running web"
 	@docker exec $(INSTALLER_CTR) bash /dcos_generate_config.sh --web --offline -v
 	-@docker rm -f $(INSTALLER_CTR) > /dev/null 2>&1 # remove the installer container we no longer need it
->>>>>>> 1a80dab3
+
+clean-certs: ## Remove all the certs generated for the registry.
+	$(RM) -r $(CERTS_DIR)
 
 clean-containers: ## Removes and cleans up the master, agent, and installer containers.
 	@docker rm -fv $(INSTALLER_CTR) > /dev/null 2>&1 || true
