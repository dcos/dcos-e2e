--- conflicted
+++ resolved
@@ -71,11 +71,7 @@
 
 .PHONY: vulture
 vulture:
-<<<<<<< HEAD
 	vulture --min-confidence 100 --exclude _vendor .
-=======
-	vulture . --min-confidence 100 --exclude src/dcos_e2e/_vendor/
->>>>>>> 5adefdcb
 
 .PHONY: linkcheck
 linkcheck:
