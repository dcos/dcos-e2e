Library and CLI with Python
~~~~~~~~~~~~~~~~~~~~~~~~~~~

If the CLI has been installed with Homebrew, you do not need to install the library to use the CLI.

Requires Python 3.5.2+.
To avoid interfering with your system's Python, we recommend using a `virtualenv <https://virtualenv.pypa.io/en/stable/>`_.

Check the Python version:

.. code:: sh

   python3 --version

On Fedora, install Python development requirements:

.. code:: sh

   sudo dnf install -y git python3-devel

On Ubuntu, install Python development requirements:

.. code:: sh

   apt install -y gcc python3-dev

Optionally replace ``master`` with a particular version of DC/OS E2E.
The latest release is |release|.
See `available versions <https://github.com/dcos/dcos-e2e/tags>`_.

If you are not in a virtualenv, you may have to use ``sudo`` before the following command, or ``--user`` after ``install``.

.. code:: sh

<<<<<<< HEAD
    pip3 install git+https://github.com/dcos/dcos-e2e.git@master
=======
    pip3 install --upgrade git+https://github.com/mesosphere/dcos-e2e.git@master
>>>>>>> 963768f9

Run :ref:`dcos-docker-doctor` to make sure that your system is ready to go for the Docker backend:

.. code-block:: console

   $ dcos-docker doctor<|MERGE_RESOLUTION|>--- conflicted
+++ resolved
@@ -32,11 +32,7 @@
 
 .. code:: sh
 
-<<<<<<< HEAD
-    pip3 install git+https://github.com/dcos/dcos-e2e.git@master
-=======
-    pip3 install --upgrade git+https://github.com/mesosphere/dcos-e2e.git@master
->>>>>>> 963768f9
+    pip3 install --upgrade git+https://github.com/dcos/dcos-e2e.git@master
 
 Run :ref:`dcos-docker-doctor` to make sure that your system is ready to go for the Docker backend:
 
