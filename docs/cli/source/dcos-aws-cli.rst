.. _dcos-aws_cli:

AWS
===

The :ref:`dcos-aws-cli:minidcos aws` CLI allows you to create and manage open source DC/OS and DC/OS Enterprise clusters on AWS EC2 instances.

A typical CLI workflow for open source DC/OS may look like the following.
Install the CLI (see :doc:`install-cli`),  then create and manage a cluster:

.. code-block:: console

   # Fix issues shown by dcos-aws doctor
   $ minidcos aws doctor
   $ minidcos aws create https://downloads.dcos.io/dcos/stable/dcos_generate_config.sh --variant oss
   default
<<<<<<< HEAD
   $ minidcos aws wait
   $ minidcos aws run --sync-dir /path/to/dcos/checkout pytest -k test_tls
=======
   $ dcos-aws wait
   $ dcos-aws run --test-env --sync-dir /path/to/dcos/checkout pytest -k test_tls
>>>>>>> 455ffdf7
   ...

Each of these and more are described in detail below.

.. contents::
   :local:

.. include:: aws-backend-requirements.rst

Creating a Cluster
------------------

To create a cluster you first need the link to a DC/OS release artifact.

These can be found on `the releases page <https://dcos.io/releases/>`__.

`DC/OS Enterprise <https://mesosphere.com/product/>`__ is also supported.
Ask your sales representative for release artifacts.

Creating a cluster is possible with the :ref:`dcos-aws-cli:create` command.
This command allows you to customize the cluster in many ways.

The command returns when the DC/OS installation process has started.
To wait until DC/OS has finished installing, use the :ref:`dcos-aws-cli:wait` command.

To use this cluster, it is useful to find details using the :ref:`dcos-aws-cli:inspect` command.

DC/OS Enterprise
~~~~~~~~~~~~~~~~

There are multiple DC/OS Enterprise-only features available in :ref:`dcos-aws-cli:create`.

The only extra requirement is to give a valid license key, for DC/OS 1.11+.
See :ref:`dcos-aws-cli:create` for details on how to provide a license key.

Ask your sales representative for DC/OS Enterprise release artifacts.

For, example, run the following to create a DC/OS Enterprise cluster in strict mode:

.. code-block:: console

   $ minidcos aws create $DCOS_ENTERPRISE_URL \
        --variant enterprise \
        --license-key /path/to/license.txt \
        --security-mode strict

The command returns when the DC/OS installation process has started.
To wait until DC/OS has finished installing, use the :ref:`dcos-aws-cli:wait` command.

See :ref:`dcos-aws-cli:create` for details on this command and its options.

Cluster IDs
-----------

Clusters have unique IDs.
Multiple commands take ``--cluster-id`` options.
Specify a cluster ID in :ref:`dcos-aws-cli:create`, and then use it in other commands.
Any command which takes a ``--cluster-id`` option defaults to using "default" if no cluster ID is given.

Running commands on Cluster Nodes
---------------------------------

It is possible to run commands on a cluster node in multiple ways.
These include using :ref:`dcos-aws-cli:run` and ``ssh``.

Running commands on a cluster node using :ref:`dcos-aws-cli:run`
~~~~~~~~~~~~~~~~~~~~~~~~~~~~~~~~~~~~~~~~~~~~~~~~~~~~~~~~~~~~~~~~

It is possible to run the following to run a command on an arbitrary master node.

.. code-block:: console

   $ minidcos aws run systemctl list-units

See :ref:`dcos-aws-cli:run` for more information on this command.

Running commands on a cluster node using ``ssh``
~~~~~~~~~~~~~~~~~~~~~~~~~~~~~~~~~~~~~~~~~~~~~~~~

One SSH key allows access to all nodes in the cluster.
See this SSH key's path and the IP addresses of nodes using :ref:`dcos-aws-cli:inspect`.

Getting on to a Cluster Node
----------------------------

Sometimes it is useful to get onto a cluster node.
To do this, you can use any of the ways of :ref:`running-commands`.

For example, to use :ref:`dcos-aws-cli:run` to run ``bash`` to get on to an arbitrary master node:

.. code-block:: console

   $ minidcos aws run bash

Destroying Clusters
-------------------

Destroying clusters is not currently supported.

Running Integration Tests
-------------------------

The :ref:`dcos-aws-cli:run` command is useful for running integration tests.

To run integration tests which are developed in the a DC/OS checkout at :file:`/path/to/dcos`, you can use the following workflow:

.. code-block:: console

   $ minidcos aws create \
        --variant oss \
        https://downloads.dcos.io/dcos/stable/dcos_generate_config.sh
<<<<<<< HEAD
   $ minidcos aws wait
   $ minidcos aws run --sync-dir /path/to/dcos/checkout pytest -k test_tls.py
=======
   $ dcos-aws wait
   $ dcos-aws run --test-env --sync-dir /path/to/dcos/checkout pytest -k test_tls.py
>>>>>>> 455ffdf7

There are multiple options and shortcuts for using these commands.
See :ref:`dcos-aws-cli:run` for more information on this command.

Viewing the Web UI
------------------

To view the web UI of your cluster, use the :ref:`dcos-aws-cli:web` command.
To see the web UI URL of your cluster, use the :ref:`dcos-aws-cli:inspect` command.

Before viewing the UI, you may first need to `configure your browser to trust your DC/OS CA <https://docs.mesosphere.com/1.11/security/ent/tls-ssl/ca-trust-browser/>`_, or choose to override the browser protection.

Using a Custom CA Certificate
-----------------------------

On DC/OS Enterprise clusters, it is possible to use a custom CA certificate.
See `the Custom CA certificate documentation <https://docs.mesosphere.com/1.11/security/ent/tls-ssl/ca-custom>`_ for details.
It is possible to use :ref:`dcos-aws-cli:create` to create a cluster with a custom CA certificate.

#. Create or obtain the necessary files:

   :file:`dcos-ca-certificate.crt`, :file:`dcos-ca-certificate-key.key`, and :file:`dcos-ca-certificate-chain.crt`.

#. Put the above-mentioned files into a directory, e.g. :file:`/path/to/genconf/`.

#. Create a file containing the "extra" configuration.

   :ref:`dcos-aws-cli:create` takes an ``--extra-config`` option.
   This adds the contents of the specified YAML file to a minimal DC/OS configuration.

   Create a file with the following contents:

   .. code:: yaml

      ca_certificate_path: genconf/dcos-ca-certificate.crt
      ca_certificate_key_path: genconf/dcos-ca-certificate-key.key
      ca_certificate_chain_path: genconf/dcos-ca-certificate-chain.crt

#. Create a cluster.

   .. code:: console

      $ minidcos aws create \
          $DCOS_ENTERPRISE_URL \
          --variant enterprise \
          --genconf-dir /path/to/genconf/ \
          --copy-to-master /path/to/genconf/dcos-ca-certificate-key.key:/var/lib/dcos/pki/tls/CA/private/custom_ca.key \
          --license-key /path/to/license.txt \
          --extra-config config.yml

#. Verify that everything has worked.

   See `Verify installation <https://docs.mesosphere.com/1.11/security/ent/tls-ssl/ca-custom/#verify-installation>`_ for steps to verify that the DC/OS Enterprise cluster was installed properly with the custom CA certificate.

CLI Reference
-------------

.. click:: dcos_e2e_cli:dcos_aws
  :prog: minidcos aws
  :show-nested:<|MERGE_RESOLUTION|>--- conflicted
+++ resolved
@@ -10,18 +10,16 @@
 
 .. code-block:: console
 
-   # Fix issues shown by dcos-aws doctor
+   # Fix issues shown by minidcos aws doctor
    $ minidcos aws doctor
    $ minidcos aws create https://downloads.dcos.io/dcos/stable/dcos_generate_config.sh --variant oss
    default
-<<<<<<< HEAD
    $ minidcos aws wait
-   $ minidcos aws run --sync-dir /path/to/dcos/checkout pytest -k test_tls
-=======
-   $ dcos-aws wait
-   $ dcos-aws run --test-env --sync-dir /path/to/dcos/checkout pytest -k test_tls
->>>>>>> 455ffdf7
+   $ minidcos aws run --test-env --sync-dir /path/to/dcos/checkout pytest -k test_tls
    ...
+   # Get onto a node
+   $ minidcos aws run bash
+   $ minidcos aws destroy
 
 Each of these and more are described in detail below.
 
@@ -132,13 +130,8 @@
    $ minidcos aws create \
         --variant oss \
         https://downloads.dcos.io/dcos/stable/dcos_generate_config.sh
-<<<<<<< HEAD
    $ minidcos aws wait
-   $ minidcos aws run --sync-dir /path/to/dcos/checkout pytest -k test_tls.py
-=======
-   $ dcos-aws wait
-   $ dcos-aws run --test-env --sync-dir /path/to/dcos/checkout pytest -k test_tls.py
->>>>>>> 455ffdf7
+   $ minidcos aws run --test-env --sync-dir /path/to/dcos/checkout pytest -k test_tls.py
 
 There are multiple options and shortcuts for using these commands.
 See :ref:`dcos-aws-cli:run` for more information on this command.
