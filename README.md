[![Build Status](https://travis-ci.org/mesosphere/dcos-e2e.svg?branch=master)](https://travis-ci.org/mesosphere/dcos-e2e)

[![codecov](https://codecov.io/gh/mesosphere/dcos-e2e/branch/master/graph/badge.svg)](https://codecov.io/gh/mesosphere/dcos-e2e)

[![Updates](https://pyup.io/repos/github/mesosphere/dcos-e2e/shield.svg)](https://pyup.io/repos/github/mesosphere/dcos-e2e/)

# DC/OS End to End tests

End to end tests are tests which require a DC/OS cluster to run against.
Each test spins up at least one cluster, and has the choice of configuring this cluster as appropriate.
For example, a test may require a cluster with a certain number of agents, or certain configuration options.

<!--lint disable list-item-indent-->
<!--lint disable list-item-bullet-indent-->
<!-- START doctoc generated TOC please keep comment here to allow auto update -->
<!-- DON'T EDIT THIS SECTION, INSTEAD RE-RUN doctoc TO UPDATE -->


- [Usage](#usage)
- [Contributing](#contributing)
- [Required Environment](#required-environment)
- [Cleaning Up and Troubleshooting](#cleaning-up-and-troubleshooting)

<!-- END doctoc generated TOC please keep comment here to allow auto update -->
<!--lint enable list-item-indent-->
<!--lint enable list-item-bullet-indent-->

## Usage

Tests must be run in a supported environment.
See "Required Environment".

To create tests using clusters with custom configurations, first install the harness:

```sh
<<<<<<< HEAD
pip install --process-dependency-links git+https://github.com/mesosphere/dcos-e2e.git@master 
=======
pip install --process-dependency-links git+https://github.com/mesosphere/dcos-e2e.git@master
>>>>>>> 6210ee5e
```

Then, create a test, such as the following:

```python
import subprocess
import uuid
from pathlib import Path

from dcos_e2e.backends import Docker
from dcos_e2e.cluster import Cluster
from passlib.hash import sha512_crypt

def test_oss_example():

    oss_artifact = Path('/tmp/dcos_generate_config.sh')

    with Cluster(cluster_backend=Docker()) as cluster:
        cluster.install_dcos_from_path(
            build_artifact=oss_artifact,
            extra_config={'check_time': True},
        )
        (master, ) = cluster.masters
        result = master.run(args=['test', '-f', path],
                            user=cluster.default_ssh_user)
        print(result.stdout)
        cluster.wait_for_dcos_oss()
        cluster.run_integration_tests(pytest_command=['pytest', '-x', 'test_tls.py'])
        try:
            master.run(args=['test', '-f', '/no/file/here'],
                       user=cluster.default_ssh_user)
        except subprocess.CalledProcessError:
            print('No file exists')

def test_ee_example():

    ee_artifact = Path('/tmp/dcos_generate_config.ee.sh')

    superuser_username = str(uuid.uuid4())
    superuser_password = str(uuid.uuid4())

    with Cluster(cluster_backend=Docker()) as cluster:
        cluster.install_dcos_from_path(
            build_artifact=ee_artifact,
            extra_config={
                'superuser_username': superuser_username,
                'superuser_password_hash': sha512_crypt.hash(superuser_password),
                'check_time': True,
            },
        )
        cluster.wait_for_dcos_ee(
            superuser_username=superuser_username,
            superuser_password=superuser_password,
        )
        cluster.run_integration_tests(pytest_command=['pytest', '-x', 'test_tls.py'])

```

See [`API.md`](./API.md) for details on the API.

## Contributing

See [`CONTRIBUTING.md`](./CONTRIBUTING.md) for details on how to contribute to this repository.

## Required Environment

DC/OS E2E is tested on Python 3.6.

See [`BACKENDS.md`](./BACKENDS.md) for details on requirements for launching clusters with each backend.

## Cleaning Up and Troubleshooting

Some backends leave junk around, especially when tests are cancelled.
See [`BACKENDS.md`](./BACKENDS.md) for specifics of dealing with particular backends.<|MERGE_RESOLUTION|>--- conflicted
+++ resolved
@@ -33,11 +33,7 @@
 To create tests using clusters with custom configurations, first install the harness:
 
 ```sh
-<<<<<<< HEAD
 pip install --process-dependency-links git+https://github.com/mesosphere/dcos-e2e.git@master 
-=======
-pip install --process-dependency-links git+https://github.com/mesosphere/dcos-e2e.git@master
->>>>>>> 6210ee5e
 ```
 
 Then, create a test, such as the following:
