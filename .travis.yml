--- conflicted
+++ resolved
@@ -15,8 +15,6 @@
   # We run almost one builder per test.
   matrix:
       - "TEST_PATTERN=tests/test_enterprise.py::TestEnterpriseIntegrationTests::test_run_pytest"
-<<<<<<< HEAD
-=======
       - "TEST_PATTERN=tests/test_enterprise.py::TestWaitForDCOS::test_auth_with_cli"
       - "TEST_PATTERN=tests/test_node.py::TestNode::test_run_as_root"
       - "TEST_PATTERN=tests/test_node.py::TestNode::test_popen_as_root"
@@ -37,7 +35,6 @@
       - "TEST_PATTERN=tests/backends/test_existing_cluster.py::TestExistingCluster::test_existing_cluster"
       # This test class uses one scoped cluster so we run it on one builder.
       - "TEST_PATTERN=tests/backends/test_existing_cluster.py::TestBadParameters"
->>>>>>> 6696d1e9
   global:
     # The encrypted URL for a DC/OS Enterprise artifact.
     # Generate this by running:
