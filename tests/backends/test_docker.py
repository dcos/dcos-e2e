"""
Tests for the Docker backend.
"""

import uuid
from pathlib import Path

# See https://github.com/PyCQA/pylint/issues/1536 for details on why the errors
# are disabled.
import pytest
from passlib.hash import sha512_crypt
from py.path import local  # pylint: disable=no-name-in-module, import-error

from dcos_e2e.backends import Docker
from dcos_e2e.cluster import Cluster
from dcos_e2e.distributions import Distribution


class TestDockerBackend:
    """
    Tests for functionality specific to the Docker backend.
    """

    def test_custom_mounts(self, tmpdir: local) -> None:
        """
        It is possible to mount local files to master nodes.
        """
        local_master_file = tmpdir.join('master_file.txt')
        local_master_file.write('')
        local_agent_file = tmpdir.join('agent_file.txt')
        local_agent_file.write('')
        local_public_agent_file = tmpdir.join('public_agent_file.txt')
        local_public_agent_file.write('')

        master_path = Path('/etc/on_master_nodes.txt')
        agent_path = Path('/etc/on_agent_nodes.txt')
        public_agent_path = Path('/etc/on_public_agent_nodes.txt')

        custom_master_mounts = {
            str(local_master_file): {
                'bind': str(master_path),
                'mode': 'rw',
            },
        }

        custom_agent_mounts = {
            str(local_agent_file): {
                'bind': str(agent_path),
                'mode': 'rw',
            },
        }

        custom_public_agent_mounts = {
            str(local_public_agent_file): {
                'bind': str(public_agent_path),
                'mode': 'rw',
            },
        }

        backend = Docker(
            custom_master_mounts=custom_master_mounts,
            custom_agent_mounts=custom_agent_mounts,
            custom_public_agent_mounts=custom_public_agent_mounts,
        )

        with Cluster(
            cluster_backend=backend,
            masters=1,
            agents=1,
            public_agents=1,
        ) as cluster:
            for nodes, path, local_file in [
                (cluster.masters, master_path, local_master_file),
                (cluster.agents, agent_path, local_agent_file),
                (
                    cluster.public_agents, public_agent_path,
                    local_public_agent_file
                ),
            ]:
                for node in nodes:
                    content = str(uuid.uuid4())
                    local_file.write(content)
                    args = ['cat', str(path)]
                    result = node.run(args=args, user=cluster.default_ssh_user)
                    assert result.stdout.decode() == content

    def test_install_dcos_from_url(self, oss_artifact_url: str) -> None:
        """
        The Docker backend requires a build artifact in order
        to launch a DC/OS cluster.
        """
        with Cluster(
            cluster_backend=Docker(),
            masters=1,
            agents=0,
            public_agents=0,
        ) as cluster:
            with pytest.raises(NotImplementedError) as excinfo:
                cluster.install_dcos_from_url(build_artifact=oss_artifact_url)

        expected_error = (
            'The Docker backend does not support the installation of DC/OS '
            'by build artifacts passed via URL string. This is because a more '
            'efficient installation method exists in `install_dcos_from_path`.'
        )

        assert str(excinfo.value) == expected_error


class TestDistributions:
    """
<<<<<<< HEAD
    Tests for setting the Linux distribution.
    """

    def test_default(self, ) -> None:
        """
        The default Linux distribution for a `Node`s is CentOS.
        """
        with Cluster(
            cluster_backend=Docker(),
            masters=1,
            agents=0,
            public_agents=0,
        ) as cluster:

            (master, ) = cluster.masters
            cat_cmd = master.run(
                args=['cat /etc/*-release'],
                user=cluster.default_ssh_user,
                shell=True,
            )

        version_info = cat_cmd.stdout
        version_info_lines = [
            line for line in version_info.decode().split('\n') if '=' in line
        ]
        version_data = dict(item.split('=') for item in version_info_lines)

        assert version_data['ID'] == '"centos"'
        assert version_data['VERSION_ID'] == '"7"'

    @pytest.mark.parametrize('linux_distribution', list(Distribution))
    def test_custom_choice(
        self,
        linux_distribution: Distribution,
    ) -> None:
        """
        It is possible to start a cluster with various Linux distributions.
        """
        ids = {
            Distribution.CENTOS_7: '"centos"',
            Distribution.UBUNTU_16_04: 'ubuntu',
            Distribution.COREOS: 'coreos',
            Distribution.FEDORA_23: 'fedora',
            Distribution.DEBIAN_8: 'debian',
        }

        version_ids = {
            Distribution.CENTOS_7: '"7"',
            Distribution.UBUNTU_16_04: '"16.04"',
            Distribution.COREOS: '1298.7.0',
            Distribution.FEDORA_23: '23',
            Distribution.DEBIAN_8: '"8"',
        }

        with Cluster(
            cluster_backend=Docker(),
            masters=1,
            agents=0,
            public_agents=0,
            linux_distribution=linux_distribution,
        ) as cluster:
            (master, ) = cluster.masters
            cat_cmd = master.run(
                args=['cat /etc/*-release'],
                user=cluster.default_ssh_user,
                shell=True,
            )

        version_info = cat_cmd.stdout
        version_info_lines = [
            line for line in version_info.decode().split('\n') if '=' in line
        ]
        version_data = dict(item.split('=') for item in version_info_lines)

        assert version_data['ID'] == ids[linux_distribution]
        assert version_data['VERSION_ID'] == version_ids[linux_distribution]

    def test_coreos_oss(
        self,
        oss_artifact: Path,
    ) -> None:
        """
        DC/OS OSS can start up on CoreOS.
        """
        with Cluster(
            cluster_backend=Docker(),
            masters=1,
            agents=1,
            public_agents=0,
            linux_distribution=Distribution.COREOS,
        ) as cluster:
            cluster.install_dcos_from_path(
                build_artifact=oss_artifact,
                log_output_live=True,
            )
            cluster.wait_for_dcos_oss()

    def test_coreos_enterprise(
        self,
        enterprise_artifact: Path,
        license_key_contents: str,
    ) -> None:
        """
        DC/OS Enterprise can start up on CoreOS.
        """
        superuser_username = str(uuid.uuid4())
        superuser_password = str(uuid.uuid4())
        config = {
            'superuser_username': superuser_username,
            'superuser_password_hash': sha512_crypt.hash(superuser_password),
            'fault_domain_enabled': False,
            'license_key_contents': license_key_contents,
        }

        with Cluster(
            cluster_backend=Docker(),
            masters=1,
            agents=0,
            public_agents=0,
            linux_distribution=Distribution.COREOS,
        ) as cluster:
            cluster.install_dcos_from_path(
                build_artifact=enterprise_artifact,
                extra_config=config,
                log_output_live=True,
            )
            cluster.wait_for_dcos_ee(
                superuser_username=superuser_username,
                superuser_password=superuser_password,
            )
=======
    Tests for setting distributions.
    """

    def test_default(self) -> None:
        """
        The default distribution is CentOS 7.
        """
        cluster_backend = Docker()
        default_distribution = cluster_backend.default_linux_distribution
        assert default_distribution == Distribution.CENTOS_7
>>>>>>> c8dad2b7
<|MERGE_RESOLUTION|>--- conflicted
+++ resolved
@@ -109,36 +109,16 @@
 
 class TestDistributions:
     """
-<<<<<<< HEAD
     Tests for setting the Linux distribution.
     """
 
-    def test_default(self, ) -> None:
-        """
-        The default Linux distribution for a `Node`s is CentOS.
-        """
-        with Cluster(
-            cluster_backend=Docker(),
-            masters=1,
-            agents=0,
-            public_agents=0,
-        ) as cluster:
-
-            (master, ) = cluster.masters
-            cat_cmd = master.run(
-                args=['cat /etc/*-release'],
-                user=cluster.default_ssh_user,
-                shell=True,
-            )
-
-        version_info = cat_cmd.stdout
-        version_info_lines = [
-            line for line in version_info.decode().split('\n') if '=' in line
-        ]
-        version_data = dict(item.split('=') for item in version_info_lines)
-
-        assert version_data['ID'] == '"centos"'
-        assert version_data['VERSION_ID'] == '"7"'
+    def test_default(self) -> None:
+        """
+        The default distribution is CentOS 7.
+        """
+        cluster_backend = Docker()
+        default_distribution = cluster_backend.default_linux_distribution
+        assert default_distribution == Distribution.CENTOS_7
 
     @pytest.mark.parametrize('linux_distribution', list(Distribution))
     def test_custom_choice(
@@ -239,16 +219,4 @@
             cluster.wait_for_dcos_ee(
                 superuser_username=superuser_username,
                 superuser_password=superuser_password,
-            )
-=======
-    Tests for setting distributions.
-    """
-
-    def test_default(self) -> None:
-        """
-        The default distribution is CentOS 7.
-        """
-        cluster_backend = Docker()
-        default_distribution = cluster_backend.default_linux_distribution
-        assert default_distribution == Distribution.CENTOS_7
->>>>>>> c8dad2b7
+            )