--- conflicted
+++ resolved
@@ -338,13 +338,7 @@
         Commands which return a non-0 code raise a ``CalledProcessError``.
         """
         with pytest.raises(CalledProcessError) as excinfo:
-<<<<<<< HEAD
-            dcos_node.run(
-                args=['rm', 'does_not_exist'],
-            )
-=======
-            dcos_node.run(args=['unset_command'], shell=shell)
->>>>>>> 73bfc096
+            dcos_node.run(args=['rm', 'does_not_exist'], shell=shell)
 
         exception = excinfo.value
         assert exception.returncode == 1
@@ -354,7 +348,6 @@
         )
         assert exception.stderr.decode().strip() == expected_stderr
         # The stderr output is not in the debug log output.
-        error_message = 'example_stderr'
         debug_messages = set(
             filter(
                 lambda record: record.levelno == logging.DEBUG,
@@ -363,7 +356,7 @@
         )
         matching_messages = set(
             filter(
-                lambda record: error_message in record.getMessage(),
+                lambda record: expected_stderr in record.getMessage(),
                 caplog.records,
             ),
         )
