"""
Tests for the test harness.

Some tests are together when it would be neater otherwise as the tests take a
long time to run.
"""

import json
import logging
from pathlib import Path
from subprocess import CalledProcessError
from textwrap import dedent
from typing import Iterator, List

import pytest
from _pytest.logging import LogCaptureFixture
<<<<<<< HEAD
from py.path import local  # pylint: disable=no-name-in-module, import-error
=======
from kazoo.client import KazooClient
>>>>>>> 6c50b29e

from dcos_e2e.base_classes import ClusterBackend
from dcos_e2e.cluster import Cluster
from dcos_e2e.node import Output


class TestIntegrationTests:
    """
    Tests for running integration tests on a node.
    """

    @pytest.fixture(scope='class')
    def cluster(
        self,
        oss_installer: Path,
        cluster_backend: ClusterBackend,
    ) -> Iterator[Cluster]:
        """
        Return a `Cluster` with DC/OS installed and running.

        This is class scoped as we do not intend to modify the cluster in ways
        that make tests interfere with one another.
        """
        with Cluster(cluster_backend=cluster_backend) as dcos_cluster:
            dcos_cluster.install_dcos_from_path(
                dcos_config=dcos_cluster.base_config,
                ip_detect_path=cluster_backend.ip_detect_path,
                dcos_installer=oss_installer,
                output=Output.CAPTURE,
            )
            dcos_cluster.wait_for_dcos_oss()
            yield dcos_cluster

    def test_wait_for_dcos_oss(self, cluster: Cluster) -> None:
        """
        Exercise ``wait_for_dcos_oss`` code.
        """
        # We exercise the "http_checks=False" code here but we do not test
        # its functionality. It is a temporary measure while we wait for
        # more thorough dcos-checks.
        cluster.wait_for_dcos_oss(http_checks=False)
        cluster.wait_for_dcos_oss(http_checks=True)
        # We check that no users are added by ``wait_for_dcos_oss``.
        # If a user is added, a user cannot log in via the web UI.
        get_users_args = ['curl', 'http://localhost:8101/acs/api/v1/users']
        (master, ) = cluster.masters
        result = master.run(args=get_users_args, output=Output.CAPTURE)
        users = json.loads(result.stdout)['array']
        assert not users

    def test_run_pytest(self, cluster: Cluster) -> None:
        """
        Integration tests can be run with `pytest`.
        Errors are raised from `pytest`.
        """
        # No error is raised with a successful command.
        pytest_command = ['pytest', '-vvv', '-s', '-x', 'test_auth.py']
        cluster.run_integration_tests(
            pytest_command=pytest_command,
            output=Output.CAPTURE,
        )

        # An error is raised with an unsuccessful command.
        with pytest.raises(CalledProcessError) as excinfo:
            pytest_command = ['pytest', 'test_no_such_file.py']
            result = cluster.run_integration_tests(
                pytest_command=pytest_command,
                output=Output.CAPTURE,
            )
            # This result will not be printed if the test passes, but it
            # may provide useful debugging information.
            logging.debug(str(result))  # pragma: no cover

        # `pytest` results in an exit code of 4 when no tests are
        # collected.
        # See https://docs.pytest.org/en/latest/usage.html.
        assert excinfo.value.returncode == 4

    def test_default_node(self, cluster: Cluster) -> None:
        """
        By default commands are run on an arbitrary master node.
        """
        (master, ) = cluster.masters
        command = ['/opt/mesosphere/bin/detect_ip']
        result = cluster.run_integration_tests(pytest_command=command).stdout
        assert str(master.public_ip_address).encode() == result.strip()

    def test_custom_node(self, cluster: Cluster) -> None:
        """
        It is possible to run commands on any node.
        """
        (agent, ) = cluster.agents
        command = ['/opt/mesosphere/bin/detect_ip']
        result = cluster.run_integration_tests(
            pytest_command=command,
            test_host=agent,
        ).stdout
        assert str(agent.public_ip_address).encode() == result.strip()


class TestClusterSize:
    """
    Tests for setting the cluster size.
    """

    def test_default(self, cluster_backend: ClusterBackend) -> None:
        """
        By default, a cluster with one master and one agent and one private
        agent is created.
        """
        with Cluster(cluster_backend=cluster_backend) as cluster:
            assert len(cluster.masters) == 1
            assert len(cluster.agents) == 1
            assert len(cluster.public_agents) == 1

    def test_custom(self, cluster_backend: ClusterBackend) -> None:
        """
        It is possible to create a cluster with a custom number of nodes.
        """
        # These are chosen be low numbers which are not the defaults.
        # They are also different to one another to make sure that they are not
        # mixed up.
        # Low numbers are chosen to keep the resource usage low.
        masters = 3
        agents = 0
        public_agents = 2

        with Cluster(
            masters=masters,
            agents=agents,
            public_agents=public_agents,
            cluster_backend=cluster_backend,
        ) as cluster:
            assert len(cluster.masters) == masters
            assert len(cluster.agents) == agents
            assert len(cluster.public_agents) == public_agents


class TestCopyFiles:
    """
    Tests for copying files to the cluster.
    """

    def test_install_cluster_from_path(
        self,
        cluster_backend: ClusterBackend,
        oss_installer: Path,
        tmp_path: Path,
    ) -> None:
        """
        Install a DC/OS cluster with a custom ``ip-detect`` script.
        """
        with Cluster(
            cluster_backend=cluster_backend,
            masters=1,
            agents=0,
            public_agents=0,
        ) as cluster:

            (master, ) = cluster.masters
            ip_detect_file = tmp_path / 'ip-detect'
            ip_detect_contents = dedent(
                """\
                #!/bin/bash
                echo {ip_address}
                """,
            ).format(ip_address=master.private_ip_address)
            ip_detect_file.write_text(ip_detect_contents)

            cluster.install_dcos_from_path(
                dcos_installer=oss_installer,
                dcos_config=cluster.base_config,
                ip_detect_path=cluster_backend.ip_detect_path,
                files_to_copy_to_genconf_dir=[
                    (ip_detect_file, Path('/genconf/ip-detect')),
                ],
            )
            cluster.wait_for_dcos_oss()
            cat_result = master.run(
                args=['cat', '/opt/mesosphere/bin/detect_ip'],
            )
            assert cat_result.stdout.decode() == ip_detect_contents

    def test_install_cluster_from_url(
        self,
        cluster_backend: ClusterBackend,
        oss_installer_url: str,
        tmp_path: Path,
    ) -> None:
        """
        Install a DC/OS cluster with a custom ``ip-detect`` script.
        """
        with Cluster(
            cluster_backend=cluster_backend,
            masters=1,
            agents=0,
            public_agents=0,
        ) as cluster:

            (master, ) = cluster.masters
            ip_detect_file = tmp_path / 'ip-detect'
            ip_detect_contents = dedent(
                """\
                #!/bin/bash
                echo {ip_address}
                """,
            ).format(ip_address=master.private_ip_address)
            ip_detect_file.write_text(ip_detect_contents)

            cluster.install_dcos_from_url(
                dcos_installer=oss_installer_url,
                dcos_config=cluster.base_config,
                ip_detect_path=cluster_backend.ip_detect_path,
                files_to_copy_to_genconf_dir=[
                    (ip_detect_file, Path('/genconf/ip-detect')),
                ],
            )
            cluster.wait_for_dcos_oss()
            cat_result = master.run(
                args=['cat', '/opt/mesosphere/bin/detect_ip'],
            )
            assert cat_result.stdout.decode() == ip_detect_contents


class TestInstallDcosFromPathLogging:
    """
    Tests for logs created when calling `install_dcos_from_path` on
    ``Cluster``.
    """

    def _two_masters_error_logged(
        self,
        log_records: List[logging.LogRecord],
    ) -> bool:
        """
        Return whether a particular error is logged as a DEBUG message.

        This is prone to being broken as it checks for a string in the DC/OS
        repository.

        Args:
            log_records: Messages logged from the logger.

        Returns:
            Whether a particular error is logged as a DEBUG message.
        """
        message = 'Must have 1, 3, 5, 7, or 9 masters'
        debug_messages = set(
            filter(
                lambda record: record.levelno == logging.DEBUG,
                log_records,
            ),
        )
        matching_messages = set(
            filter(lambda record: message in record.getMessage(), log_records),
        )
        return bool(len(debug_messages & matching_messages))

    def test_live_logging(
        self,
        caplog: LogCaptureFixture,
        cluster_backend: ClusterBackend,
        oss_installer: Path,
    ) -> None:
        """
        If ``output`` is given as ``Output.LOG_AND_CAPTURE``, the installation
        output is logged live.
        """
        with pytest.raises(CalledProcessError):
            # It is not possible to install DC/OS with two master nodes.
            with Cluster(
                masters=2,
                cluster_backend=cluster_backend,
            ) as cluster:
                cluster.install_dcos_from_path(
                    dcos_installer=oss_installer,
                    ip_detect_path=cluster_backend.ip_detect_path,
                    dcos_config=cluster.base_config,
                    output=Output.LOG_AND_CAPTURE,
                )

        assert self._two_masters_error_logged(log_records=caplog.records)

    def test_no_live_logging(
        self,
        caplog: LogCaptureFixture,
        cluster_backend: ClusterBackend,
        oss_installer: Path,
    ) -> None:
        """
        By default, subprocess output is not logged during DC/OS installation.
        """
        with pytest.raises(CalledProcessError):
            # It is not possible to install DC/OS with two master nodes.
            with Cluster(
                masters=2,
                cluster_backend=cluster_backend,
            ) as cluster:
                cluster.install_dcos_from_path(
                    dcos_installer=oss_installer,
                    dcos_config=cluster.base_config,
                    ip_detect_path=cluster_backend.ip_detect_path,
                )

        assert not self._two_masters_error_logged(log_records=caplog.records)


class TestMultipleClusters:
    """
    Tests for working with multiple clusters.
    """

    def test_two_clusters(self, cluster_backend: ClusterBackend) -> None:
        """
        It is possible to start two clusters.
        """
        # What is not tested here is that two cluster installations of DC/OS
        # can be started at the same time.
        with Cluster(cluster_backend=cluster_backend):
            with Cluster(cluster_backend=cluster_backend):
                pass


class TestClusterFromNodes:
    """
    Tests for creating a `Cluster` with the `Cluster.from_nodes` method.
    """

    def test_cluster_from_nodes(self, cluster_backend: ClusterBackend) -> None:
        """
        It is possible to create a cluster from existing nodes, but not destroy
        it, or any nodes in it.
        """
        cluster = Cluster(
            cluster_backend=cluster_backend,
            masters=1,
            agents=1,
            public_agents=1,
        )

        (master, ) = cluster.masters
        (agent, ) = cluster.agents
        (public_agent, ) = cluster.public_agents

        with Cluster.from_nodes(
            masters=cluster.masters,
            agents=cluster.agents,
            public_agents=cluster.public_agents,
        ) as duplicate_cluster:
            (duplicate_master, ) = duplicate_cluster.masters
            (duplicate_agent, ) = duplicate_cluster.agents
            (duplicate_public_agent, ) = duplicate_cluster.public_agents
            assert 'master_list' in duplicate_cluster.base_config
            assert 'agent_list' in duplicate_cluster.base_config
            assert 'public_agent_list' in duplicate_cluster.base_config

            duplicate_master.run(args=['touch', 'example_master_file'])
            duplicate_agent.run(args=['touch', 'example_agent_file'])
            duplicate_public_agent.run(
                args=['touch', 'example_public_agent_file'],
            )

            master.run(args=['test', '-f', 'example_master_file'])
            agent.run(args=['test', '-f', 'example_agent_file'])
            public_agent.run(args=['test', '-f', 'example_public_agent_file'])

        with pytest.raises(NotImplementedError):
            duplicate_cluster.destroy()

        with pytest.raises(NotImplementedError):
            duplicate_cluster.destroy_node(node=duplicate_master)

        cluster.destroy()

    def test_install_dcos_from_url(
        self,
        oss_installer_url: str,
        cluster_backend: ClusterBackend,
    ) -> None:
        """
        DC/OS can be installed on an existing cluster from a URL.
        """
        with Cluster(
            cluster_backend=cluster_backend,
            masters=1,
            agents=0,
            public_agents=0,
        ) as original_cluster:
            cluster = Cluster.from_nodes(
                masters=original_cluster.masters,
                agents=original_cluster.agents,
                public_agents=original_cluster.public_agents,
            )

            cluster.install_dcos_from_url(
                dcos_installer=oss_installer_url,
                dcos_config=original_cluster.base_config,
                ip_detect_path=cluster_backend.ip_detect_path,
            )

            cluster.wait_for_dcos_oss()

    def test_install_dcos_from_path(
        self,
        oss_installer: Path,
        cluster_backend: ClusterBackend,
    ) -> None:
        """
        DC/OS can be installed on an existing cluster from a path.
        """
        with Cluster(
            cluster_backend=cluster_backend,
            masters=1,
            agents=0,
            public_agents=0,
        ) as original_cluster:
            cluster = Cluster.from_nodes(
                masters=original_cluster.masters,
                agents=original_cluster.agents,
                public_agents=original_cluster.public_agents,
            )

            cluster.install_dcos_from_path(
                dcos_installer=oss_installer,
                dcos_config=original_cluster.base_config,
                ip_detect_path=cluster_backend.ip_detect_path,
            )

            cluster.wait_for_dcos_oss()


class TestDestroyNode:
    """
    Tests for destroying nodes.
    """

    def test_destroy_node(self, cluster_backend: ClusterBackend) -> None:
        """
        It is possible to destroy a node in the cluster.
        """
        with Cluster(cluster_backend=cluster_backend) as cluster:
            (agent, ) = cluster.agents
            cluster.destroy_node(node=agent)
            assert not cluster.agents<|MERGE_RESOLUTION|>--- conflicted
+++ resolved
@@ -14,11 +14,6 @@
 
 import pytest
 from _pytest.logging import LogCaptureFixture
-<<<<<<< HEAD
-from py.path import local  # pylint: disable=no-name-in-module, import-error
-=======
-from kazoo.client import KazooClient
->>>>>>> 6c50b29e
 
 from dcos_e2e.base_classes import ClusterBackend
 from dcos_e2e.cluster import Cluster
