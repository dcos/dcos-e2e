"""
Tests for the Docker backend.

This module contains tests for Docker backend features which are not covered by
sibling modules.
"""

import subprocess
import uuid
from pathlib import Path
from typing import Dict

# See https://github.com/PyCQA/pylint/issues/1536 for details on why the errors
# are disabled.
import docker
import pytest
from docker.types import Mount
from py.path import local  # pylint: disable=no-name-in-module, import-error
from requests_mock import Mocker, NoMockAddress
from retry import retry

from dcos_e2e.backends import Docker
from dcos_e2e.cluster import Cluster
from dcos_e2e.docker_storage_drivers import DockerStorageDriver
from dcos_e2e.docker_versions import DockerVersion
from dcos_e2e.node import Node


@retry(
    exceptions=(subprocess.CalledProcessError),
    tries=60,
    delay=1,
)
def _wait_for_docker(node: Node) -> None:
    """
    Retry for up to one minute (arbitrary) until Docker is running on the given
    node.
    """
    node.run(args=['docker', 'info'])


class TestDockerBackend:
    """
    Tests for functionality specific to the Docker backend.
    """

    def test_custom_mounts(self, tmpdir: local) -> None:
        """
        It is possible to mount local files to master nodes.
        """
        local_all_file = tmpdir.join('all_file.txt')
        local_all_file.write('')
        local_master_file = tmpdir.join('master_file.txt')
        local_master_file.write('')
        local_agent_file = tmpdir.join('agent_file.txt')
        local_agent_file.write('')
        local_public_agent_file = tmpdir.join('public_agent_file.txt')
        local_public_agent_file.write('')

        master_path = Path('/etc/on_master_nodes.txt')
        agent_path = Path('/etc/on_agent_nodes.txt')
        public_agent_path = Path('/etc/on_public_agent_nodes.txt')
        all_path = Path('/etc/on_all_nodes.txt')

        custom_container_mount = Mount(
            source=str(local_all_file),
            target=str(all_path),
            type='bind',
        )

        custom_master_mount = Mount(
            source=str(local_master_file),
            target=str(master_path),
            type='bind',
        )

        custom_agent_mount = Mount(
            source=str(local_agent_file),
            target=str(agent_path),
            type='bind',
        )

        custom_public_agent_mount = Mount(
            source=str(local_public_agent_file),
            target=str(public_agent_path),
            type='bind',
        )

        backend = Docker(
            custom_container_mounts=[custom_container_mount],
            custom_master_mounts=[custom_master_mount],
            custom_agent_mounts=[custom_agent_mount],
            custom_public_agent_mounts=[custom_public_agent_mount],
        )

        with Cluster(
            cluster_backend=backend,
            masters=1,
            agents=1,
            public_agents=1,
        ) as cluster:
            for nodes, path, local_file in [
                (cluster.masters, master_path, local_master_file),
                (cluster.masters, all_path, local_all_file),
                (cluster.agents, agent_path, local_agent_file),
                (cluster.agents, all_path, local_all_file),
                (
                    cluster.public_agents,
                    public_agent_path,
                    local_public_agent_file,
                ),
                (cluster.public_agents, all_path, local_all_file),
            ]:
                for node in nodes:
                    content = str(uuid.uuid4())
                    local_file.write(content)
                    args = ['cat', str(path)]
                    result = node.run(args=args)
                    assert result.stdout.decode() == content

    def test_install_dcos_from_url(self, oss_artifact_url: str) -> None:
        """
        The Docker backend requires a build artifact in order
        to launch a DC/OS cluster.
        """
        with Cluster(
            cluster_backend=Docker(),
            masters=1,
            agents=0,
            public_agents=0,
        ) as cluster:
            with pytest.raises(NotImplementedError) as excinfo:
                cluster.install_dcos_from_url(
                    build_artifact=oss_artifact_url,
                    dcos_config=cluster.base_config,
                )

        expected_error = (
            'The Docker backend does not support the installation of DC/OS '
            'by build artifacts passed via URL string. This is because a more '
            'efficient installation method exists in `install_dcos_from_path`.'
        )

        assert str(excinfo.value) == expected_error


class TestDockerVersion:
    """
    Tests for setting the version of Docker on the nodes.
    """

    def _get_docker_version(
        self,
        node: Node,
    ) -> DockerVersion:
        """
        Given a `Node`, return the `DockerVersion` on that node.
        """
        _wait_for_docker(node=node)
        args = ['docker', 'version', '--format', '{{.Server.Version}}']
        result = node.run(args)
        docker_versions = {
<<<<<<< HEAD
            '1.13.1-cs9': DockerVersion.v1_13_1,
=======
            '1.11.2': DockerVersion.v1_11_2,
            '1.13.1': DockerVersion.v1_13_1,
>>>>>>> 346c7c25
            '17.12.1-ce': DockerVersion.v17_12_1_ce,
        }

        return docker_versions[result.stdout.decode().strip()]

    def test_default(self) -> None:
        """
        By default, the Docker version is 1.13.1.
        """
        with Cluster(
            cluster_backend=Docker(),
            masters=1,
            agents=0,
            public_agents=0,
        ) as cluster:
            (master, ) = cluster.masters
            docker_version = self._get_docker_version(node=master)

        assert docker_version == DockerVersion.v1_13_1

    @pytest.mark.parametrize('docker_version', list(DockerVersion))
    def test_custom_version(self, docker_version: DockerVersion) -> None:
        """
        It is possible to set a custom version of Docker.

        Running this test requires ``aufs`` to be available.
        Depending on your system, it may be possible to make ``aufs`` available
        using the following commands:

        .. code

           $ apt-get install linux-image-extra-$(uname -r)
           $ modprobe aufs
        """
        # We specify the storage driver because `overlay2` is not compatible
        # with old versions of Docker.
        with Cluster(
            cluster_backend=Docker(
                docker_version=docker_version,
                storage_driver=DockerStorageDriver.AUFS,
            ),
            masters=1,
            agents=0,
            public_agents=0,
        ) as cluster:
            (master, ) = cluster.masters
            node_docker_version = self._get_docker_version(node=master)

        assert docker_version == node_docker_version


class TestDockerStorageDriver:
    """
    Tests for setting the Docker storage driver.
    """

    DOCKER_STORAGE_DRIVERS = {
        'aufs': DockerStorageDriver.AUFS,
        'overlay': DockerStorageDriver.OVERLAY,
        'overlay2': DockerStorageDriver.OVERLAY_2,
    }

    @property
    def _docker_info_endpoint(self) -> str:
        """
        Return the endpoint used when getting Docker information.
        """
        client = docker.from_env(version='auto')

        try:
            with Mocker() as mock:
                client.info()
        except NoMockAddress:
            pass

        [request] = mock.request_history
        return str(request).split()[1]

    def _get_storage_driver(
        self,
        node: Node,
    ) -> DockerStorageDriver:
        """
        Given a `Node`, return the `DockerStorageDriver` on that node.
        """
        _wait_for_docker(node=node)
        result = node.run(args=['docker', 'info', '--format', '{{.Driver}}'])

        return self.DOCKER_STORAGE_DRIVERS[result.stdout.decode().strip()]

    @pytest.mark.parametrize('host_driver', DOCKER_STORAGE_DRIVERS.keys())
    def test_default(self, host_driver: str) -> None:
        """
        By default, the Docker storage driver is the same as the host's
        storage driver, if that driver is supported.
        """
        client = docker.from_env(version='auto')
        info = {**client.info(), **{'Driver': host_driver}}

        with Mocker(real_http=True) as mock:
            mock.get(url=self._docker_info_endpoint, json=info)
            cluster_backend = Docker()

        storage_driver = cluster_backend.docker_storage_driver
        assert storage_driver == self.DOCKER_STORAGE_DRIVERS[host_driver]

    def test_host_driver_not_supported(self) -> None:
        """
        If the host's storage driver is not supported, `aufs` is used.
        """
        client = docker.from_env(version='auto')
        info = {**client.info(), **{'Driver': 'not_supported'}}

        with Mocker(real_http=True) as mock:
            mock.get(url=self._docker_info_endpoint, json=info)
            backend = Docker()

        assert backend.docker_storage_driver == DockerStorageDriver.AUFS

        with Cluster(
            cluster_backend=backend,
            masters=1,
            agents=0,
            public_agents=0,
        ) as cluster:
            (master, ) = cluster.masters
            node_driver = self._get_storage_driver(node=master)

        assert node_driver == DockerStorageDriver.AUFS

    @pytest.mark.parametrize('host_driver', DOCKER_STORAGE_DRIVERS.keys())
    @pytest.mark.parametrize('custom_driver', list(DockerStorageDriver))
    def test_custom(
        self,
        host_driver: str,
        custom_driver: DockerStorageDriver,
    ) -> None:
        """
        A custom storage driver can be used.
        """
        client = docker.from_env(version='auto')
        info = {**client.info(), **{'Driver': host_driver}}

        with Mocker(real_http=True) as mock:
            mock.get(url=self._docker_info_endpoint, json=info)
            cluster_backend = Docker(storage_driver=custom_driver)

        storage_driver = cluster_backend.docker_storage_driver
        assert storage_driver == custom_driver
        # We do not test actually changing the storage driver because only
        # `aufs` is supported on Travis CI.


class TestLabels:
    """
    Tests for setting labels on Docker containers.
    """

    def _get_labels(self, node: Node) -> Dict[str, str]:
        """
        Return the labels on the container which maps to ``node``.
        """
        client = docker.from_env(version='auto')
        containers = client.containers.list()
        [container] = [
            container for container in containers
            if container.attrs['NetworkSettings']['IPAddress'] ==
            str(node.public_ip_address)
        ]
        return dict(container.labels)

    def test_custom(self) -> None:
        """
        It is possible to set node Docker container labels.
        """
        cluster_key = uuid.uuid4().hex
        cluster_value = uuid.uuid4().hex
        cluster_labels = {cluster_key: cluster_value}

        master_key = uuid.uuid4().hex
        master_value = uuid.uuid4().hex
        master_labels = {master_key: master_value}

        agent_key = uuid.uuid4().hex
        agent_value = uuid.uuid4().hex
        agent_labels = {agent_key: agent_value}

        public_agent_key = uuid.uuid4().hex
        public_agent_value = uuid.uuid4().hex
        public_agent_labels = {public_agent_key: public_agent_value}

        with Cluster(
            cluster_backend=Docker(
                docker_container_labels=cluster_labels,
                docker_master_labels=master_labels,
                docker_agent_labels=agent_labels,
                docker_public_agent_labels=public_agent_labels,
            ),
            masters=1,
            agents=1,
            public_agents=1,
        ) as cluster:
            for node in cluster.masters:
                node_labels = self._get_labels(node=node)
                assert node_labels[cluster_key] == cluster_value
                assert node_labels[master_key] == master_value
                assert agent_key not in node_labels
                assert public_agent_key not in node_labels

            for node in cluster.agents:
                node_labels = self._get_labels(node=node)
                assert node_labels[cluster_key] == cluster_value
                assert node_labels[agent_key] == agent_value
                assert master_key not in node_labels
                assert public_agent_key not in node_labels

            for node in cluster.public_agents:
                node_labels = self._get_labels(node=node)
                assert node_labels[cluster_key] == cluster_value
                assert node_labels[public_agent_key] == public_agent_value
                assert master_key not in node_labels
                assert agent_key not in node_labels<|MERGE_RESOLUTION|>--- conflicted
+++ resolved
@@ -160,12 +160,8 @@
         args = ['docker', 'version', '--format', '{{.Server.Version}}']
         result = node.run(args)
         docker_versions = {
-<<<<<<< HEAD
+            '1.11.2': DockerVersion.v1_11_2,
             '1.13.1-cs9': DockerVersion.v1_13_1,
-=======
-            '1.11.2': DockerVersion.v1_11_2,
-            '1.13.1': DockerVersion.v1_13_1,
->>>>>>> 346c7c25
             '17.12.1-ce': DockerVersion.v17_12_1_ce,
         }
 
