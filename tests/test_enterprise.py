"""
Tests for using the test harness with a DC/OS Enterprise cluster.
"""

import subprocess
import uuid
from pathlib import Path

import pytest
from passlib.hash import sha512_crypt

from dcos_e2e.backends import ClusterBackend
from dcos_e2e.cluster import Cluster


class TestEnterpriseIntegrationTests:
    """
    Tests for running integration tests on a node.
    """

    def test_run_pytest(
        self,
        cluster_backend: ClusterBackend,
        enterprise_artifact: Path,
    ) -> None:
        """
        Integration tests can be run with `pytest`.
        Errors are raised from `pytest`.
        """
        superuser_username = str(uuid.uuid4())
        superuser_password = str(uuid.uuid4())
        extra_config = {
            'superuser_username': superuser_username,
            'superuser_password_hash': sha512_crypt.hash(superuser_password),
        }

        with Cluster(
            generate_config_path=enterprise_artifact,
            cluster_backend=cluster_backend,
            extra_config=extra_config,
            log_output_live=True,
        ) as cluster:
            # No error is raised with a successful command.
            cluster.run_integration_tests(
                pytest_command=['pytest', '-vvv', '-s', '-x', 'test_tls.py'],
                env={
                    'DCOS_LOGIN_UNAME': superuser_username,
                    'DCOS_LOGIN_PW': superuser_password,
                },
            )


class TestWaitForDCOS:
    """
    Tests for `Cluster.wait_for_dcos`.
    """

    @pytest.mark.xfail(
        reason="See https://jira.mesosphere.com/browse/DCOS_OSS-1313",
<<<<<<< HEAD
=======
        raises=AssertionError,
>>>>>>> b816417f
    )
    def test_auth_with_cli(
        self,
        cluster_backend: ClusterBackend,
        enterprise_artifact: Path,
    ) -> None:
        """
        After `Cluster.wait_for_dcos`, the cluster can communicate with the
        CLI.

        Unfortunately this test is prone to flakiness as it depends on races.
        """
        superuser_username = str(uuid.uuid4())
        superuser_password = str(uuid.uuid4())
        extra_config = {
            'superuser_username': superuser_username,
            'superuser_password_hash': sha512_crypt.hash(superuser_password),
        }

        with Cluster(
            generate_config_path=enterprise_artifact,
            cluster_backend=cluster_backend,
            extra_config=extra_config,
            log_output_live=True,
        ) as cluster:
            (master, ) = cluster.masters
            cluster.wait_for_dcos()
            setup_args = [
                "dcos",
                "cluster",
                "setup",
                'https://' + str(master.ip_address),
                "--no-check",
                "--username={username}".format(username=superuser_username),
                "--password={password}".format(password=superuser_password),
            ]

            setup = subprocess.run(
                args=setup_args,
                stdout=subprocess.PIPE,
                stderr=subprocess.PIPE,
            )

            assert setup.returncode == 0
            # Do not cover the following line - see the xfail marker.
            assert setup.stderr == b''  # pragma: no cover<|MERGE_RESOLUTION|>--- conflicted
+++ resolved
@@ -57,10 +57,7 @@
 
     @pytest.mark.xfail(
         reason="See https://jira.mesosphere.com/browse/DCOS_OSS-1313",
-<<<<<<< HEAD
-=======
         raises=AssertionError,
->>>>>>> b816417f
     )
     def test_auth_with_cli(
         self,
